--- conflicted
+++ resolved
@@ -18,28 +18,7 @@
  */
 struct OSMNode {
   // The osm id of the node
-<<<<<<< HEAD
   uint64_t osmid_ : 64;
-=======
-  uint64_t osmid_ : 36; // Allows up to 64B Ids
-  uint64_t access_ : 12;
-  uint64_t type_ : 4;
-  uint64_t intersection_ : 1;
-  uint64_t traffic_signal_ : 1;
-  uint64_t forward_signal_ : 1;
-  uint64_t backward_signal_ : 1;
-  uint64_t non_link_edge_ : 1;
-  uint64_t link_edge_ : 1;
-  uint64_t shortlink_ : 1; // Link edge < kMaxInternalLength
-  uint64_t non_ferry_edge_ : 1;
-  uint64_t ferry_edge_ : 1;
-  uint64_t flat_loop_ : 1; // A node which on a section of a way that is doubled back on itself
-  uint64_t spare_ : 2;
-
-  // Lat,lng of the node
-  float lng_;
-  float lat_;
->>>>>>> 56802f1e
 
   // Store node names in a separate list (so they don't require as many indexes)
   uint64_t name_index_ : 21;
@@ -58,7 +37,8 @@
   uint32_t shortlink_ : 1; // Link edge < kMaxInternalLength
   uint32_t non_ferry_edge_ : 1;
   uint32_t ferry_edge_ : 1;
-  uint32_t spare_ : 7;
+  uint32_t flat_loop_ : 1; // A node which on a section of a way that is doubled back on itself
+  uint32_t spare_ : 6;
 
   // Lat,lng of the node
   float lng_;
