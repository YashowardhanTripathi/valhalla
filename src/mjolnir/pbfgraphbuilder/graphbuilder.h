--- conflicted
+++ resolved
@@ -6,22 +6,20 @@
 #include <string>
 #include <vector>
 #include <map>
-<<<<<<< HEAD
 #include <boost/property_tree/ptree.hpp>
 #include <boost/property_tree/json_parser.hpp>
-=======
 #include <utility>
->>>>>>> 0a41b4e2
+
 
 #include "baldr/graphid.h"
 #include "pbfgraphbuilder.h"
+
+// Use open source PBF reader from:
+//     https://github.com/CanalTP/libosmpbfreader
 #include "osmpbfreader.h"
 #include "geo/pointll.h"
 #include "luatagtransform.h"
 
-using namespace CanalTP;
-// For OSM pbf reader
-//using namespace std;
 
 namespace valhalla {
 namespace mjolnir {
@@ -60,7 +58,7 @@
    * Callback method for OSMPBFReader. Called when a relation is parsed.
    */
   void relation_callback(uint64_t /*osmid*/, const Tags &/*tags*/,
-                         const References & /*refs*/);
+                         const CanalTP::References & /*refs*/);
 
   /**
    * Tell the builder to build the tiles from the provided datasource and configs
@@ -112,7 +110,11 @@
    */
   void BuildLocalTiles(const std::string& tiledir, const unsigned int level);
 
-<<<<<<< HEAD
+
+ protected:
+  node_pair ComputeNodePair(const baldr::GraphId& nodea,
+                            const baldr::GraphId& nodeb) const;
+
   struct TileLevel{
     float size_;
     unsigned char level_;
@@ -122,15 +124,6 @@
 
   unsigned int relation_count_;
   unsigned int node_count_;
-=======
- protected:
-  node_pair ComputeNodePair(const baldr::GraphId& nodea,
-                            const baldr::GraphId& nodeb) const;
-
- private:
-  unsigned int relationcount;
-  unsigned int nodecount;
->>>>>>> 0a41b4e2
 
   // Map that stores all the nodes read
   node_map_type nodes_;
