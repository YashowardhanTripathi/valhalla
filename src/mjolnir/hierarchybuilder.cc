#include "mjolnir/hierarchybuilder.h"
#include "valhalla/mjolnir/graphtilebuilder.h"

#include <sstream>
#include <iostream>
#include <string>
#include <vector>
#include <map>
#include <utility>
#include <boost/property_tree/ptree.hpp>

#include <valhalla/midgard/pointll.h>
#include <valhalla/midgard/logging.h>
#include <valhalla/midgard/encoded.h>
#include <valhalla/baldr/tilehierarchy.h>
#include <valhalla/baldr/graphid.h>
#include <valhalla/baldr/graphconstants.h>
#include <valhalla/baldr/graphtile.h>
#include <valhalla/baldr/graphreader.h>

#include <boost/format.hpp>
#include <ostream>
#include <set>

using namespace valhalla::midgard;
using namespace valhalla::baldr;
using namespace valhalla::mjolnir;

namespace {

// Simple structure to describe a connection between 2 levels
struct NodeConnection {
  GraphId basenode;
  GraphId newnode;

  NodeConnection(const GraphId& bn, const GraphId& nn)
      : basenode(bn),
        newnode(nn) {
  }

  // For sorting by Id
  bool operator < (const NodeConnection& other) const {
    return basenode.id() < other.basenode.id();
  }
};

struct hierarchy_info {
  GraphReader graphreader_;
  std::vector<std::vector<GraphId> > tilednodes_;
  std::unordered_map<uint64_t, GraphId> nodemap_;
};

<<<<<<< HEAD
=======
bool EdgesMatch(const GraphTile* tile, const DirectedEdge* edge1,
                                  const DirectedEdge* edge2) {
  // Check if edges end at same node.
  if (edge1->endnode() == edge2->endnode()) {
    return false;
  }

  // Make sure access matches. Need to consider opposite direction for one of
  // the edges since both edges are outbound from the node.
  if (edge1->forwardaccess() != edge2->reverseaccess()
      || edge1->reverseaccess() != edge2->forwardaccess()) {
    return false;
  }

  // Neither directed edge can have exit signs.
  // TODO - other sign types?
  if (edge1->exitsign() || edge2->exitsign()) {
    return false;
  }

  // Neither directed edge can be a roundabout.
  if (edge1->roundabout() || edge2->roundabout()) {
    return false;
  }

  // classification, link, use, and attributes must also match.
  // NOTE: might want "better" bridge attribution. Seems most overpasses
  // get marked as a bridge and lead to less shortcuts - so we don't consider
  // bridge and tunnel here
  if (edge1->classification() != edge2->classification()
      || edge1->link() != edge2->link()
      || edge1->use() != edge2->use()
      || edge1->speed() != edge2->speed()
      || edge1->toll() != edge2->toll()
      || edge1->destonly() != edge2->destonly()
      || edge1->unpaved() != edge2->unpaved()
      || edge1->surface() != edge2->surface()
      || edge1->roundabout() != edge2->roundabout()) {
    return false;
  }

  // Names must match
  // TODO - this allows matches in any order. Do we need to maintain order?
  // TODO - should allow near matches?
  std::vector<std::string> edge1names = tile->GetNames(edge1->edgeinfo_offset());
  std::vector<std::string> edge2names = tile->GetNames(edge2->edgeinfo_offset());
  if (edge1names.size() != edge2names.size()) {
    return false;
  }
  for (const auto& name1 : edge1names) {
    bool found = false;
    for (const auto& name2 : edge2names) {
      if (name1 == name2) {
        found = true;
        break;
      }
    }
    if (!found) {
      return false;
    }
  }
  return true;
}

// Get the GraphId of the opposing edge.
GraphId GetOpposingEdge(const GraphId& node,
                                          const DirectedEdge* edge, GraphReader& graphreader) {
  // Get the tile at the end node
  const GraphTile* tile = graphreader.GetGraphTile(edge->endnode());
  const NodeInfo* nodeinfo = tile->node(edge->endnode().id());

  // Get the directed edges and return when the end node matches
  // the specified node and length matches
  GraphId edgeid(edge->endnode().tileid(), edge->endnode().level(),
                 nodeinfo->edge_index());
  const DirectedEdge* directededge = tile->directededge(nodeinfo->edge_index());
  for (uint32_t i = 0, n = nodeinfo->edge_count(); i < n;
      i++, directededge++, edgeid++) {
    if (directededge->endnode() == node &&
        directededge->classification() == edge->classification() &&
        directededge->length() == edge->length() &&
      ((directededge->link() && edge->link()) || (directededge->use() == edge->use()))) {
      return edgeid;
    }
  }
  LOG_ERROR("Opposing directed edge not found!");
  return GraphId(0, 0, 0);
}

// Get the ISO country code at the end node
std::string EndNodeIso(const DirectedEdge* edge, hierarchy_info& info) {
  const GraphTile* tile = info.graphreader_.GetGraphTile(edge->endnode());
  const NodeInfo* nodeinfo = tile->node(edge->endnode().id());
  return tile->admininfo(nodeinfo->admin_index()).country_iso();
}

// Test if the node is eligible to be contracted (part of a shortcut) in
// the new level.
bool CanContract(const GraphTile* tile, const NodeInfo* nodeinfo,
                                   const GraphId& basenode,
                                   const GraphId& newnode,
                                   const RoadClass rcc, hierarchy_info& info) {
  // Return false if only 1 edge
  if (nodeinfo->edge_count() < 2) {
    return false;
  }

  // Do not contract if the node is a gate or toll booth
  if (nodeinfo->type() == NodeType::kGate ||
      nodeinfo->type() == NodeType::kTollBooth ||
      nodeinfo->intersection() == IntersectionType::kFork) {
    return false;
  }

  // Get list of valid edges from the base level that remain at this level.
  // Exclude transition edges and shortcut edges on the base level.
  std::vector<GraphId> edges;
  GraphId edgeid(basenode.tileid(), basenode.level(), nodeinfo->edge_index());
  for (uint32_t i = 0, n = nodeinfo->edge_count(); i < n; i++, edgeid++) {
    const DirectedEdge* directededge = tile->directededge(edgeid);
    if (directededge->classification() <= rcc && !directededge->trans_down()
        && !directededge->is_shortcut()) {
      edges.push_back(edgeid);
    }
  }

  // Must have only 2 edges at this level
  if (edges.size() != 2) {
    return false;
  }

  // Get pairs of matching edges. If more than 1 pair exists then
  // we cannot contract this node.
  uint32_t n = edges.size();
  bool matchfound = false;
  std::pair<uint32_t, uint32_t> match;
  for (uint32_t i = 0; i < n - 1; i++) {
    for (uint32_t j = i + 1; j < n; j++) {
      const DirectedEdge* edge1 = tile->directededge(edges[i]);
      const DirectedEdge* edge2 = tile->directededge(edges[j]);
      if (EdgesMatch(tile, edge1, edge2)) {
        if (matchfound) {
          // More than 1 match exists - return false
          return false;
        }
        // Save the match
        match = std::make_pair(i, j);
        matchfound = true;
      }
    }
  }

  // Return false if no matches exist
  if (!matchfound) {
    return false;
  }

  // Exactly one pair of edges match. Check if any other remaining edges
  // are driveable outbound from the node. If so this cannot be contracted.
  // NOTE-this seems to cause issues on PA Tpke / Breezewood
/*  for (uint32_t i = 0; i < n; i++) {
    if (i != match.first && i != match.second) {
      if (tile->directededge(edges[i])->forwardaccess() & kAutoAccess)
        return false;
    }
  }*/

  // Get the directed edges - these are the outbound edges from the node.
  // Get the opposing directed edges - these are the inbound edges to the node.
  const DirectedEdge* edge1 = tile->directededge(edges[match.first]);
  const DirectedEdge* edge2 = tile->directededge(edges[match.second]);
  GraphId oppedge1 = GetOpposingEdge(basenode, edge1, info.graphreader_);
  GraphId oppedge2 = GetOpposingEdge(basenode, edge2, info.graphreader_);
  const DirectedEdge* oppdiredge1 =
          info.graphreader_.GetGraphTile(oppedge1)->directededge(oppedge1);
  const DirectedEdge* oppdiredge2 =
      info.graphreader_.GetGraphTile(oppedge2)->directededge(oppedge2);

  // If either opposing directed edge has exit signs return false
  if (oppdiredge1->exitsign() || oppdiredge2->exitsign()) {
    return false;
  }

  // Cannot have turn restriction from either inbound edge edge to
  // the other outbound edge
  if (((oppdiredge1->restrictions() & (1 << edge2->localedgeidx())) != 0) ||
      ((oppdiredge2->restrictions() & (1 << edge1->localedgeidx())) != 0)) {
    return false;
  }

  // ISO country codes at the end nodes must equal this node
  std::string iso = tile->admininfo(nodeinfo->admin_index()).country_iso();
  std::string e1_iso = EndNodeIso(edge1, info);
  std::string e2_iso = EndNodeIso(edge2, info);
  if (e1_iso != iso || e2_iso != iso)
    return false;

  // Simple check for a possible maneuver where the continuation is a turn
  // and there are other edges at the node (forward intersecting edge or a
  // 'T' intersection
  if (nodeinfo->local_edge_count() > 2) {
    // Find number of driveable edges
    uint32_t driveable = 0;
    for (uint32_t i = 0; i < nodeinfo->local_edge_count(); i++) {
      if (nodeinfo->local_driveability(i) != Traversability::kNone) {
        driveable++;
      }
    }
    if (driveable > 2) {
      uint32_t heading1 = (nodeinfo->heading(edge1->localedgeidx()) + 180) % 360;
      uint32_t turn_degree = GetTurnDegree(heading1, nodeinfo->heading(edge2->localedgeidx()));
      if (turn_degree > 60 && turn_degree < 300) {
        return false;
      }
    }
  }

  // Store the pairs of base edges entering and exiting this node
  EdgePairs edgepairs;
  edgepairs.edge1 = std::make_pair(oppedge1, edges[match.second]);
  edgepairs.edge2 = std::make_pair(oppedge2, edges[match.first]);
  info.contractions_[newnode.value] = edgepairs;

  info.contractcount_++;
  return true;
}

// Connect 2 edges shape and update the next end node in the new level
uint32_t ConnectEdges(const GraphId& basenode,
                                     const GraphId& edgeid,
                                     std::list<PointLL>& shape,
                                     GraphId& nodeb,
                                     uint32_t& opp_local_idx,
                                     uint32_t& restrictions,
                                     hierarchy_info& info) {
  // Get the tile and directed edge. Set the opp_local_idx
  const GraphTile* tile = info.graphreader_.GetGraphTile(basenode);
  const DirectedEdge* directededge = tile->directededge(edgeid);
  opp_local_idx = directededge->opp_local_idx();

  // Copy the restrictions - we want to set the shortcut edge's restrictions
  // to the last directed edge in the chain
  restrictions = directededge->restrictions();

  // Get the shape for this edge. Reverse if directed edge is not forward.
  auto encoded = tile->edgeinfo(directededge->edgeinfo_offset()).encoded_shape();
  std::list<PointLL> edgeshape = valhalla::midgard::decode7<std::list<PointLL> >(encoded);
  if (!directededge->forward()) {
    std::reverse(edgeshape.begin(), edgeshape.end());
  }

  // Append shape to the shortcut's shape. Skip first point since it
  // should equal the last of the prior edge.
  edgeshape.pop_front();
  shape.splice(shape.end(), edgeshape);

  // Update the end node and return the length
  nodeb = info.nodemap_[directededge->endnode().value];
  return directededge->length();
}


bool IsEnteringEdgeOfContractedNode(const GraphId& node, const GraphId& edge,
              const std::unordered_map<uint64_t, EdgePairs>& contractions_) {
  auto edgepairs = contractions_.find(node.value);
  if (edgepairs == contractions_.cend()) {
    LOG_WARN("No edge pairs found for contracted node");
    return false;
  } else {
    return (edgepairs->second.edge1.first == edge
        || edgepairs->second.edge2.first == edge);
  }
}

std::tuple<double, double, double> GetGrade(const std::unique_ptr<const valhalla::skadi::sample>& sample,
                    const std::list<PointLL>& shape, const float length, const bool forward) {
  // For very short lengths just return 0 grades
  if (length < kMinimumInterval) {
    return std::make_tuple(0.0, 0.0, 0.0);
  }

  //evenly sample the shape
  std::list<PointLL> resampled;
  //if it was really short just do both ends
  auto interval = POSTING_INTERVAL;
  if(length < POSTING_INTERVAL * 3) {
    resampled = {shape.front(), shape.back()};
    interval = length;
  }
  else
    resampled = valhalla::midgard::resample_spherical_polyline(shape, POSTING_INTERVAL);
  //get the heights at each point
  auto heights = sample->get_all(resampled);
  if(!forward)
    std::reverse(heights.begin(), heights.end());
  //compute the grade valid range is between -10 and +15
  return valhalla::skadi::weighted_grade(heights, interval);
}

// Add shortcut edges (if they should exist) from the specified node
// Should never combine 2 directed edges with different exit information so
// no need to worry about it here.
// TODO - need to add access restrictions?
std::pair<uint32_t, uint32_t> AddShortcutEdges(
    const NewNode& newnode, const GraphId& nodea, const NodeInfo* baseni,
    const GraphTile* tile, const RoadClass rcc, GraphTileBuilder& tilebuilder,
    std::unordered_map<uint32_t, uint32_t>& shortcuts, hierarchy_info& info,
    const std::unique_ptr<const valhalla::skadi::sample>& sample) {
  // Get the edge pairs for this node (if contracted)
  auto edgepairs = newnode.contract ? info.contractions_.find(nodea.value) : info.contractions_.end();

  // Iterate through directed edges of the base node
  uint32_t shortcut = 0;
  std::pair<uint32_t, uint32_t> shortcut_info;
  GraphId base_edge_id(newnode.basenode.tileid(), newnode.basenode.level(), baseni->edge_index());
  for (uint32_t i = 0, n = baseni->edge_count(); i < n; i++, base_edge_id++) {
    // Skip if > road class cutoff or a transition edge or shortcut in
    // the base level. Note that only downward transitions exist at this
    // point (upward transitions are created later).
    const DirectedEdge* directededge = tile->directededge(base_edge_id);
    if (directededge->classification() > rcc || directededge->trans_down()
        || directededge->is_shortcut()) {
      continue;
    }

    // Check edgepairs for this node. If this edge is in the pair of exiting
    // shortcut edges at this node we skip it
    if (edgepairs != info.contractions_.end()) {
      if (edgepairs->second.edge1.second == base_edge_id ||
          edgepairs->second.edge2.second == base_edge_id) {
        continue;
      }
    }

    // Get the end node and check if it is set for contraction and the edge
    // is set as a matching, entering edge of the contracted node. Cases like
    // entrance ramps can lead to a contracted node
    GraphId basenode = newnode.basenode;
    GraphId nodeb = info.nodemap_[directededge->endnode().value];
    if (nodeb.Is_Valid() &&
        info.tilednodes_[nodeb.tileid()][nodeb.id()].contract &&
        IsEnteringEdgeOfContractedNode(nodeb, base_edge_id, info.contractions_)) {

      // Form a shortcut edge.
      DirectedEdge newedge = *directededge;
      uint32_t length = newedge.length();

      // Get the shape for this edge. If this initial directed edge is not
      // forward - reverse the shape so the edge info stored is forward for
      // the first added edge info
      auto edgeinfo = tile->edgeinfo(directededge->edgeinfo_offset());
      std::list<PointLL> shape = valhalla::midgard::decode7<std::list<PointLL> >(edgeinfo.encoded_shape());
      if (!directededge->forward())
        std::reverse(shape.begin(), shape.end());

      // Get names - they apply over all edges of the shortcut
      std::vector<std::string> names = tile->GetNames(
          directededge->edgeinfo_offset());

      // Add any access restriction records. TODO - make sure we don't contract
      // across edges with different restrictions.
      if (newedge.access_restriction()) {
        auto restrictions = tile->GetAccessRestrictions(base_edge_id.id(), kAllAccess);
        for (const auto& res : restrictions) {
          tilebuilder.AddAccessRestriction(
              AccessRestriction(tilebuilder.directededges().size(),
                  res.type(), res.modes(), res.days_of_week(), res.value()));
        }
      }

      // Connect while the node is marked as contracted. Use the edge pair
      // mapping
      uint32_t rst = 0;
      uint32_t opp_local_idx = 0;
      GraphId next_edge_id = base_edge_id;
      while (info.tilednodes_[nodeb.tileid()][nodeb.id()].contract) {
        // Get base node and the contracted node
        basenode = info.tilednodes_[nodeb.tileid()][nodeb.id()].basenode;
        auto edgepairs = info.contractions_.find(nodeb.value);
        if (edgepairs == info.contractions_.end()) {
          LOG_WARN("No edge pairs found for contracted node");
          break;
        } else {
          // Oldedge should match one of the 2 first (inbound) edges in the
          // pair. Choose the matching outgoing (second) edge.
          if (edgepairs->second.edge1.first == next_edge_id) {
            next_edge_id = edgepairs->second.edge1.second;
          } else if (edgepairs->second.edge2.first == next_edge_id) {
            next_edge_id = edgepairs->second.edge2.second;
          } else {
            // Break out of loop. This case can happen when a shortcut edge
            // enters another shortcut edge (but is not driveable in reverse
            // direction from the node).
            break;
          }
        }

        // Connect the matching outbound directed edge (updates the next
        // end node in the new level). Keep track of the last restriction
        // on the connected shortcut - need to set that so turn restrictions
        // off of shortcuts work properly
        length += ConnectEdges(basenode, next_edge_id, shape, nodeb,
                               opp_local_idx, rst, info);
      }

      // Add the edge info. Use length and number of shape points to match an
      // edge in case multiple shortcut edges exist between the 2 nodes.
      // Test whether this shape is forward or reverse (in case an existing
      // edge exists).
      // TODO - what should the wayId be?
      bool forward = true;
      uint32_t idx = ((length & 0xfffff) | ((shape.size() & 0xfff) << 20));
      uint32_t edge_info_offset = tilebuilder.AddEdgeInfo(idx, nodea, nodeb,
                                    -1, shape, names, forward);
      newedge.set_edgeinfo_offset(edge_info_offset);

      // Count how many shortcut edges fully inside a tile are forward vs.
      // reverse (should be equal)
      if (nodea.tileid() == nodeb.tileid()) {
        if (forward) {
          shortcut_info.first++;
        } else {
          shortcut_info.second++;
        }
      }

      // Set the forward flag on this directed edge. If a new edge was added
      // the direction is forward otherwise the prior edge was the one stored
      // in the forward direction
      newedge.set_forward(forward);

      // Shortcut edge has the opp_local_idx of the last directed edge in
      // the shortcut chain
      newedge.set_opp_local_idx(opp_local_idx);

      // Update the length, elevation, curvature, restriction, and end node
      newedge.set_length(length);
      if (sample) {
        auto grades = GetGrade(sample, shape, length, forward);
        newedge.set_weighted_grade(static_cast<uint32_t>(std::get<0>(grades) * .6 + 6.5));
        newedge.set_max_up_slope(std::get<1>(grades));
        newedge.set_max_down_slope(std::get<2>(grades));
      } else {
        newedge.set_weighted_grade(6);  // 6 is flat
        newedge.set_max_up_slope(0.0f);
        newedge.set_max_down_slope(0.0f);
      }
      newedge.set_curvature(0); //TODO:
      newedge.set_endnode(nodeb);
      newedge.set_restrictions(rst);

      if (newedge.exitsign()) {
        LOG_ERROR("Shortcut edge with exit signs");
      }

/**
if (nodea.level() == 0) {
  LOG_INFO((boost::format("Add shortcut from %1% LL %2%,%3% to %4%")
     % nodea % baseni->latlng().lat() % baseni->latlng().lng() % nodeb).str());
}
**/
      // Add shortcut edge. Add to the shortcut map (associates the base edge
      // index to the shortcut index).Remove superseded mask that may have
      // been copied from base level directed edge
      shortcuts[i] = shortcut+1;
      newedge.set_shortcut(shortcut+1);
      newedge.set_superseded(0);

      // Make sure shortcut edge is not marked as internal edge
      newedge.set_internal(false);

      tilebuilder.directededges().emplace_back(std::move(newedge));
      ++info.shortcutcount_;
      shortcut++;
    }
  }
  return shortcut_info;
}

>>>>>>> d49dc5fe
// Form tiles in the new level.
void FormTilesInNewLevel(const TileHierarchy::TileLevel& base_level,
    const TileHierarchy::TileLevel& new_level, hierarchy_info& info) {
  // Iterate through tiled nodes in the new level
  bool added = false;
  uint32_t tileid = 0;
  uint32_t nodeid = 0;
  uint32_t edge_info_offset;
  uint8_t level = new_level.level;
  RoadClass rcc = new_level.importance;

  info.graphreader_.Clear();
  for (const auto& newtile : info.tilednodes_) {
    // Skip if no nodes in the tile at the new level
    if (newtile.size() == 0) {
      tileid++;
      continue;
    }

    // Check if we need to clear the tile cache
    if (info.graphreader_.OverCommitted()) {
      info.graphreader_.Clear();
    }

    // Create GraphTileBuilder for the new tile
    GraphId tile(tileid, level, 0);
    GraphTileBuilder tilebuilder(info.graphreader_.GetTileHierarchy(), tile, false);

    //Creating a dummy admin at index 0.  Used if admins are not used/created.
    tilebuilder.AddAdmin("None","None","","");

    // Iterate through the nodes in the tile at the new level
    nodeid = 0;
    GraphId nodea, nodeb;
    for (const auto& newnode : newtile) {
      // Get the node in the base level
      const GraphTile* tile = info.graphreader_.GetGraphTile(newnode);

      // Copy node information
      nodea.Set(tileid, level, nodeid);
      NodeInfo baseni = *(tile->node(newnode.id()));
      tilebuilder.nodes().push_back(baseni);
      const auto& admin = tile->admininfo(baseni.admin_index());

      NodeInfo& node = tilebuilder.nodes().back();
      node.set_edge_index(tilebuilder.directededges().size());
      node.set_timezone(baseni.timezone());
      node.set_admin_index(tilebuilder.AddAdmin(admin.country_text(), admin.state_text(),
                                                admin.country_iso(), admin.state_iso()));

      // Edge count
      size_t edge_count = tilebuilder.directededges().size();

      // Iterate through directed edges of the base node to get remaining
      // directed edges (based on classification/importance cutoff)
      GraphId oldedgeid(newnode.tileid(), newnode.level(), baseni.edge_index());
      for (uint32_t i = 0, n = baseni.edge_count(); i < n; i++, oldedgeid++) {
        // Store the directed edge if less than the road class cutoff and
        // it is not a transition edge
        const DirectedEdge* directededge = tile->directededge(oldedgeid);
        if (directededge->classification() <= rcc && !directededge->trans_down()) {
          // Copy the directed edge information and update end node,
          // edge data offset, and opp_index
          DirectedEdge newedge = *directededge;

          // Set the end node for this edge. Opposing edge indexes
          // get set in graph optimizer so set to 0 here.
          nodeb = info.nodemap_[directededge->endnode().value];
          newedge.set_endnode(nodeb);
          newedge.set_opp_index(0);

          // Get signs from the base directed edge
          if (directededge->exitsign()) {
            std::vector<SignInfo> signs = tile->GetSigns(oldedgeid.id());
            if (signs.size() == 0) {
              LOG_ERROR("Base edge should have signs, but none found");
            }
            tilebuilder.AddSigns(tilebuilder.directededges().size(), signs);
          }

          // Get access restrictions from the base directed edge. Add these to
          // the list of access restrictions in the new tile. Update the
          // edge index in the restriction to be the current directed edge Id
          if (directededge->access_restriction()) {
            auto restrictions = tile->GetAccessRestrictions(oldedgeid.id(), kAllAccess);
            for (const auto& res : restrictions) {
              tilebuilder.AddAccessRestriction(
                  AccessRestriction(tilebuilder.directededges().size(),
                     res.type(), res.modes(), res.days_of_week(), res.value()));
            }
          }

          // Get edge info, shape, and names from the old tile and add
          // to the new. Use edge length to protect against
          // edges that have same end nodes but different lengths
          auto edgeinfo = tile->edgeinfo(directededge->edgeinfo_offset());
          edge_info_offset = tilebuilder.AddEdgeInfo(directededge->length(),
                             nodea, nodeb, edgeinfo.wayid(), edgeinfo.shape(),
                             tile->GetNames(directededge->edgeinfo_offset()),
                             added);
          newedge.set_edgeinfo_offset(edge_info_offset);

          // Add directed edge
          tilebuilder.directededges().emplace_back(std::move(newedge));
        }
      }

      // Add the downward transition edge.
      // TODO - what access for downward transitions
      DirectedEdge downwardedge;
      downwardedge.set_endnode(newnode);
      downwardedge.set_trans_down(true);
      downwardedge.set_all_forward_access();
      tilebuilder.directededges().emplace_back(std::move(downwardedge));

      // Set the edge count for the new node
      node.set_edge_count(tilebuilder.directededges().size() - edge_count);

      // Increment node Id and edgeindex
      nodeid++;
    }

    // Store the new tile
    tilebuilder.StoreTileData();
    LOG_DEBUG((boost::format("HierarchyBuilder created tile %1%: %2% bytes") %
         tile % tilebuilder.size()).str());

    // Increment tileid
    tileid++;
  }
}

// Add connections to the base tile. Rewrites the base tile with updated
// header information, node, and directed edge information.
void AddConnectionsToBaseTile(const uint32_t basetileid,
                              const std::vector<NodeConnection>& connections,
                              const TileHierarchy& tile_hierarchy) {
  // Read in existing tile
  uint8_t baselevel = connections[0].basenode.level();
  GraphId basetile(basetileid, baselevel, 0);
  GraphTileBuilder tilebuilder(tile_hierarchy, basetile, false);

  // TODO - anything index by directed edge index (e.g. Signs) needs
  // to be updated!

  // Get the header information and update counts and offsets. No new nodes
  // are added. Directed edge count is increased by size of the connection
  // list. The offsets to the edge info and text list are adjusted by the
  // size of the extra directed edges.

  // Copy existing header and update directed edge count and some offsets
  GraphTileHeader existinghdr = *(tilebuilder.header());
  GraphTileHeader hdr = existinghdr;
  hdr.set_directededgecount( existinghdr.directededgecount() + connections.size());
  std::size_t addedsize = connections.size() * sizeof(DirectedEdge);
  hdr.set_edgeinfo_offset(existinghdr.edgeinfo_offset() + addedsize);
  hdr.set_textlist_offset(existinghdr.textlist_offset() + addedsize);

  // TODO - adjust these offsets if needed
  hdr.set_complex_restriction_offset(existinghdr.complex_restriction_offset());

  // Get the directed edge index of the first sign. If no signs are
  // present in this tile set a value > number of directed edges
  uint32_t signidx = 0;
  uint32_t nextsignidx = (tilebuilder.header()->signcount() > 0) ?
      tilebuilder.sign(0).edgeindex() : existinghdr.directededgecount() + 1;
  uint32_t signcount = existinghdr.signcount();

  // Get the directed edge index of the first access restriction.
  uint32_t residx = 0;
  uint32_t nextresidx = (tilebuilder.header()->access_restriction_count() > 0) ?
      tilebuilder.accessrestriction(0).edgeindex() : existinghdr.directededgecount() + 1;
  uint32_t rescount = existinghdr.access_restriction_count();

  // Get the nodes. For any that have a connection add to the edge count
  // and increase the edge_index by (n = number of directed edges added so far)
  uint32_t n = 0;
  uint32_t nextconnectionid = connections[0].basenode.id();
  std::vector<NodeInfo> nodes;
  std::vector<DirectedEdge> directededges;
  std::vector<Sign> signs;
  std::vector<AccessRestriction> restrictions;
  for (uint32_t id = 0; id < existinghdr.nodecount(); id++) {
    NodeInfo node = tilebuilder.node(id);

    // Add existing directed edges
    uint32_t idx = node.edge_index();
    for (uint32_t j = 0; j < node.edge_count(); j++) {
      bool has_sign = tilebuilder.directededge(idx).exitsign();
      directededges.emplace_back(std::move(tilebuilder.directededge(idx)));

      // Add any signs that use this idx - increment their index by the
      // number of added edges
      while (idx == nextsignidx && signidx < signcount) {
        if (!has_sign) {
          LOG_ERROR("Signs for this index but directededge says no sign");
        }
        Sign sign = tilebuilder.sign(signidx);
        sign.set_edgeindex(idx + n);
        signs.emplace_back(std::move(sign));

        // Increment to the next sign and update nextsignidx
        signidx++;
        nextsignidx = (signidx >= signcount) ?
              0 : tilebuilder.sign(signidx).edgeindex();
      }

      // Add any restrictions that use this idx - increment their index by the
      // number of added edges
      while (idx == nextresidx && residx < rescount) {
        AccessRestriction res = tilebuilder.accessrestriction(residx);
        res.set_edgeindex(idx + n);
        restrictions.emplace_back(std::move(res));

        // Increment to the next restriction and update nextresidx
        residx++;
        nextresidx = (residx >= rescount) ?
              0 : tilebuilder.accessrestriction(residx).edgeindex();
      }

      // Increment index
      idx++;
    }

    // Update the edge index by n (# of new edges have been added)
    node.set_edge_index(node.edge_index() + n);

    // If a connection exists at this node, add it as well as a connection
    // directed edge (upward connection is last edge in list).
    if (id == nextconnectionid) {
      // Add 1 to the edge count from this node
      node.set_edge_count(node.edge_count() + 1);

      // Append a new directed edge that forms the connection.
      // TODO - what access do we allow on upward transitions?
      DirectedEdge edgeconnection;
      edgeconnection.set_trans_up(true);
      edgeconnection.set_endnode(connections[n].newnode);
      edgeconnection.set_all_forward_access();
      directededges.emplace_back(std::move(edgeconnection));

      // Increment n and get the next base node Id that connects. Set next
      // connection id to 0 if we are at the end of the list
      n++;
      nextconnectionid =
          (n >= connections.size()) ? 0 : connections[n].basenode.id();
    }

    // Add the node to the list
    nodes.emplace_back(std::move(node));
  }

  if (connections.size() != n) {
    LOG_ERROR("Added " + std::to_string(n) + " directed edges. connections size = " +
              std::to_string(connections.size()));
  }
  if (signs.size() != hdr.signcount()) {
    LOG_ERROR("AddConnectionsToBaseTile: sign size = " +
              std::to_string(signs.size()) + " Header says: " +
              std::to_string(hdr.signcount()));
  }
  if (restrictions.size() != hdr.access_restriction_count()) {
      LOG_ERROR("AddConnectionsToBaseTile: restriction size = " +
                std::to_string(restrictions.size()) + " Header says: " +
                std::to_string(hdr.access_restriction_count()));
  }

  // Write the new file
  tilebuilder.Update(hdr, nodes, directededges, signs, restrictions);

  LOG_DEBUG((boost::format("HierarchyBuilder updated tile %1%: %2% bytes") %
      basetile % tilebuilder.size()).str());
}

// Connect nodes in the base level tiles to the new nodes in the new
// hierarchy level.
void ConnectBaseLevelToNewLevel(
    const TileHierarchy::TileLevel& base_level,
    const TileHierarchy::TileLevel& new_level, hierarchy_info& info) {
  // For each tile in the new level - form connections from the tiles
  // within the base level
  uint8_t level = new_level.level;
  uint32_t tileid = 0;
  for (const auto& newtile : info.tilednodes_) {
    if (newtile.size() != 0) {
      // Create lists of connections required from each base tile
      uint32_t id = 0;
      std::map<uint32_t, std::vector<NodeConnection>> connections;
      for (const auto& newnode : newtile) {
        // Add to the map of connections
        connections[newnode.tileid()].emplace_back(
              newnode, GraphId(tileid, level, id));
        id++;
      }

      // Iterate through each base tile and add connections
      for (auto& basetile : connections) {
        // Sort the connections by Id then add connections to the base tile
        std::sort(basetile.second.begin(), basetile.second.end());
        AddConnectionsToBaseTile(basetile.first, basetile.second, info.graphreader_.GetTileHierarchy());
      }
    }

    // Check if we need to clear the tile cache
    if(info.graphreader_.OverCommitted())
      info.graphreader_.Clear();

    // Increment tile Id
    tileid++;
  }
}

// Get the nodes that remain in the new level
void GetNodesInNewLevel(
    const TileHierarchy::TileLevel& base_level,
    const TileHierarchy::TileLevel& new_level, hierarchy_info& info) {
  // Iterate through all tiles in the lower level
  // TODO - can be concurrent if we divide by rows for example
  uint32_t ntiles = base_level.tiles.TileCount();
  uint32_t baselevel = (uint32_t) base_level.level;
  const GraphTile* tile = nullptr;
  for (uint32_t basetileid = 0; basetileid < ntiles; basetileid++) {
    // Check if we need to clear the tile cache
    if(info.graphreader_.OverCommitted())
      info.graphreader_.Clear();

    // Get the graph tile. Skip if no tile exists (common case)
    tile = info.graphreader_.GetGraphTile(GraphId(basetileid, baselevel, 0));
    if (tile == nullptr || tile->header()->nodecount() == 0) {
      continue;
    }

    // Iterate through the nodes. Add nodes to the new level when
    // best road class <= the new level classification cutoff
    uint32_t nodecount = tile->header()->nodecount();
    GraphId basenode(basetileid, baselevel, 0);
    const NodeInfo* nodeinfo = tile->node(basenode);
    for (uint32_t i = 0; i < nodecount; i++, nodeinfo++, basenode++) {
      if (nodeinfo->bestrc() <= new_level.importance) {
        // Add the node to the new tile and add the mapping from base
        // level node to the new node
        uint32_t newtileid = new_level.tiles.TileId(nodeinfo->latlng());
        GraphId newnode(newtileid, new_level.level,
                        info.tilednodes_[newtileid].size());
        info.tilednodes_[newtileid].emplace_back(basenode);
        info.nodemap_[basenode.value] = newnode;
      }
    }
  }
}

}

namespace valhalla {
namespace mjolnir {

// Build successive levels of the hierarchy, starting at the local
// base level. Each successive level of the hierarchy is based on
// and connected to the next.
void HierarchyBuilder::Build(const boost::property_tree::ptree& pt) {

  // TODO: thread this. Might be more possible now that we don't create
  // shortcuts in the HierarchyBuilder

  // Construct GraphReader
  hierarchy_info info{{pt.get_child("mjolnir")}};
  const auto& tile_hierarchy = info.graphreader_.GetTileHierarchy();
  if (info.graphreader_.GetTileHierarchy().levels().size() < 2) {
    throw std::runtime_error("Bad tile hierarchy - need 2 levels");
  }

  // Iterate through the levels
  auto base_level = tile_hierarchy.levels().rbegin();
  auto new_level = base_level;
  new_level++;
  for (; new_level != tile_hierarchy.levels().rend();
          base_level++, ++new_level) {
    LOG_INFO("Build Hierarchy Level " + new_level->second.name
              + " Base Level is " + base_level->second.name);

    // Clear the node map
    info.nodemap_.clear();

    // Size the vector for new tiles. Clear any nodes from these tiles
    info.tilednodes_.resize(new_level->second.tiles.TileCount());
    for (auto& tile : info.tilednodes_) {
      tile.clear();
    }

    // Get the nodes that exist in the new level
    GetNodesInNewLevel(base_level->second, new_level->second, info);

    // Form all tiles in new level
    FormTilesInNewLevel(base_level->second, new_level->second, info);

    // Form connections (directed edges) in the base level tiles to
    // the new level. Note that the new tiles are created before adding
    // connections to base tiles. That way all access to old tiles is
    // complete and the base tiles can be updated.
    ConnectBaseLevelToNewLevel(base_level->second, new_level->second, info);
  }
}

}
}<|MERGE_RESOLUTION|>--- conflicted
+++ resolved
@@ -50,488 +50,6 @@
   std::unordered_map<uint64_t, GraphId> nodemap_;
 };
 
-<<<<<<< HEAD
-=======
-bool EdgesMatch(const GraphTile* tile, const DirectedEdge* edge1,
-                                  const DirectedEdge* edge2) {
-  // Check if edges end at same node.
-  if (edge1->endnode() == edge2->endnode()) {
-    return false;
-  }
-
-  // Make sure access matches. Need to consider opposite direction for one of
-  // the edges since both edges are outbound from the node.
-  if (edge1->forwardaccess() != edge2->reverseaccess()
-      || edge1->reverseaccess() != edge2->forwardaccess()) {
-    return false;
-  }
-
-  // Neither directed edge can have exit signs.
-  // TODO - other sign types?
-  if (edge1->exitsign() || edge2->exitsign()) {
-    return false;
-  }
-
-  // Neither directed edge can be a roundabout.
-  if (edge1->roundabout() || edge2->roundabout()) {
-    return false;
-  }
-
-  // classification, link, use, and attributes must also match.
-  // NOTE: might want "better" bridge attribution. Seems most overpasses
-  // get marked as a bridge and lead to less shortcuts - so we don't consider
-  // bridge and tunnel here
-  if (edge1->classification() != edge2->classification()
-      || edge1->link() != edge2->link()
-      || edge1->use() != edge2->use()
-      || edge1->speed() != edge2->speed()
-      || edge1->toll() != edge2->toll()
-      || edge1->destonly() != edge2->destonly()
-      || edge1->unpaved() != edge2->unpaved()
-      || edge1->surface() != edge2->surface()
-      || edge1->roundabout() != edge2->roundabout()) {
-    return false;
-  }
-
-  // Names must match
-  // TODO - this allows matches in any order. Do we need to maintain order?
-  // TODO - should allow near matches?
-  std::vector<std::string> edge1names = tile->GetNames(edge1->edgeinfo_offset());
-  std::vector<std::string> edge2names = tile->GetNames(edge2->edgeinfo_offset());
-  if (edge1names.size() != edge2names.size()) {
-    return false;
-  }
-  for (const auto& name1 : edge1names) {
-    bool found = false;
-    for (const auto& name2 : edge2names) {
-      if (name1 == name2) {
-        found = true;
-        break;
-      }
-    }
-    if (!found) {
-      return false;
-    }
-  }
-  return true;
-}
-
-// Get the GraphId of the opposing edge.
-GraphId GetOpposingEdge(const GraphId& node,
-                                          const DirectedEdge* edge, GraphReader& graphreader) {
-  // Get the tile at the end node
-  const GraphTile* tile = graphreader.GetGraphTile(edge->endnode());
-  const NodeInfo* nodeinfo = tile->node(edge->endnode().id());
-
-  // Get the directed edges and return when the end node matches
-  // the specified node and length matches
-  GraphId edgeid(edge->endnode().tileid(), edge->endnode().level(),
-                 nodeinfo->edge_index());
-  const DirectedEdge* directededge = tile->directededge(nodeinfo->edge_index());
-  for (uint32_t i = 0, n = nodeinfo->edge_count(); i < n;
-      i++, directededge++, edgeid++) {
-    if (directededge->endnode() == node &&
-        directededge->classification() == edge->classification() &&
-        directededge->length() == edge->length() &&
-      ((directededge->link() && edge->link()) || (directededge->use() == edge->use()))) {
-      return edgeid;
-    }
-  }
-  LOG_ERROR("Opposing directed edge not found!");
-  return GraphId(0, 0, 0);
-}
-
-// Get the ISO country code at the end node
-std::string EndNodeIso(const DirectedEdge* edge, hierarchy_info& info) {
-  const GraphTile* tile = info.graphreader_.GetGraphTile(edge->endnode());
-  const NodeInfo* nodeinfo = tile->node(edge->endnode().id());
-  return tile->admininfo(nodeinfo->admin_index()).country_iso();
-}
-
-// Test if the node is eligible to be contracted (part of a shortcut) in
-// the new level.
-bool CanContract(const GraphTile* tile, const NodeInfo* nodeinfo,
-                                   const GraphId& basenode,
-                                   const GraphId& newnode,
-                                   const RoadClass rcc, hierarchy_info& info) {
-  // Return false if only 1 edge
-  if (nodeinfo->edge_count() < 2) {
-    return false;
-  }
-
-  // Do not contract if the node is a gate or toll booth
-  if (nodeinfo->type() == NodeType::kGate ||
-      nodeinfo->type() == NodeType::kTollBooth ||
-      nodeinfo->intersection() == IntersectionType::kFork) {
-    return false;
-  }
-
-  // Get list of valid edges from the base level that remain at this level.
-  // Exclude transition edges and shortcut edges on the base level.
-  std::vector<GraphId> edges;
-  GraphId edgeid(basenode.tileid(), basenode.level(), nodeinfo->edge_index());
-  for (uint32_t i = 0, n = nodeinfo->edge_count(); i < n; i++, edgeid++) {
-    const DirectedEdge* directededge = tile->directededge(edgeid);
-    if (directededge->classification() <= rcc && !directededge->trans_down()
-        && !directededge->is_shortcut()) {
-      edges.push_back(edgeid);
-    }
-  }
-
-  // Must have only 2 edges at this level
-  if (edges.size() != 2) {
-    return false;
-  }
-
-  // Get pairs of matching edges. If more than 1 pair exists then
-  // we cannot contract this node.
-  uint32_t n = edges.size();
-  bool matchfound = false;
-  std::pair<uint32_t, uint32_t> match;
-  for (uint32_t i = 0; i < n - 1; i++) {
-    for (uint32_t j = i + 1; j < n; j++) {
-      const DirectedEdge* edge1 = tile->directededge(edges[i]);
-      const DirectedEdge* edge2 = tile->directededge(edges[j]);
-      if (EdgesMatch(tile, edge1, edge2)) {
-        if (matchfound) {
-          // More than 1 match exists - return false
-          return false;
-        }
-        // Save the match
-        match = std::make_pair(i, j);
-        matchfound = true;
-      }
-    }
-  }
-
-  // Return false if no matches exist
-  if (!matchfound) {
-    return false;
-  }
-
-  // Exactly one pair of edges match. Check if any other remaining edges
-  // are driveable outbound from the node. If so this cannot be contracted.
-  // NOTE-this seems to cause issues on PA Tpke / Breezewood
-/*  for (uint32_t i = 0; i < n; i++) {
-    if (i != match.first && i != match.second) {
-      if (tile->directededge(edges[i])->forwardaccess() & kAutoAccess)
-        return false;
-    }
-  }*/
-
-  // Get the directed edges - these are the outbound edges from the node.
-  // Get the opposing directed edges - these are the inbound edges to the node.
-  const DirectedEdge* edge1 = tile->directededge(edges[match.first]);
-  const DirectedEdge* edge2 = tile->directededge(edges[match.second]);
-  GraphId oppedge1 = GetOpposingEdge(basenode, edge1, info.graphreader_);
-  GraphId oppedge2 = GetOpposingEdge(basenode, edge2, info.graphreader_);
-  const DirectedEdge* oppdiredge1 =
-          info.graphreader_.GetGraphTile(oppedge1)->directededge(oppedge1);
-  const DirectedEdge* oppdiredge2 =
-      info.graphreader_.GetGraphTile(oppedge2)->directededge(oppedge2);
-
-  // If either opposing directed edge has exit signs return false
-  if (oppdiredge1->exitsign() || oppdiredge2->exitsign()) {
-    return false;
-  }
-
-  // Cannot have turn restriction from either inbound edge edge to
-  // the other outbound edge
-  if (((oppdiredge1->restrictions() & (1 << edge2->localedgeidx())) != 0) ||
-      ((oppdiredge2->restrictions() & (1 << edge1->localedgeidx())) != 0)) {
-    return false;
-  }
-
-  // ISO country codes at the end nodes must equal this node
-  std::string iso = tile->admininfo(nodeinfo->admin_index()).country_iso();
-  std::string e1_iso = EndNodeIso(edge1, info);
-  std::string e2_iso = EndNodeIso(edge2, info);
-  if (e1_iso != iso || e2_iso != iso)
-    return false;
-
-  // Simple check for a possible maneuver where the continuation is a turn
-  // and there are other edges at the node (forward intersecting edge or a
-  // 'T' intersection
-  if (nodeinfo->local_edge_count() > 2) {
-    // Find number of driveable edges
-    uint32_t driveable = 0;
-    for (uint32_t i = 0; i < nodeinfo->local_edge_count(); i++) {
-      if (nodeinfo->local_driveability(i) != Traversability::kNone) {
-        driveable++;
-      }
-    }
-    if (driveable > 2) {
-      uint32_t heading1 = (nodeinfo->heading(edge1->localedgeidx()) + 180) % 360;
-      uint32_t turn_degree = GetTurnDegree(heading1, nodeinfo->heading(edge2->localedgeidx()));
-      if (turn_degree > 60 && turn_degree < 300) {
-        return false;
-      }
-    }
-  }
-
-  // Store the pairs of base edges entering and exiting this node
-  EdgePairs edgepairs;
-  edgepairs.edge1 = std::make_pair(oppedge1, edges[match.second]);
-  edgepairs.edge2 = std::make_pair(oppedge2, edges[match.first]);
-  info.contractions_[newnode.value] = edgepairs;
-
-  info.contractcount_++;
-  return true;
-}
-
-// Connect 2 edges shape and update the next end node in the new level
-uint32_t ConnectEdges(const GraphId& basenode,
-                                     const GraphId& edgeid,
-                                     std::list<PointLL>& shape,
-                                     GraphId& nodeb,
-                                     uint32_t& opp_local_idx,
-                                     uint32_t& restrictions,
-                                     hierarchy_info& info) {
-  // Get the tile and directed edge. Set the opp_local_idx
-  const GraphTile* tile = info.graphreader_.GetGraphTile(basenode);
-  const DirectedEdge* directededge = tile->directededge(edgeid);
-  opp_local_idx = directededge->opp_local_idx();
-
-  // Copy the restrictions - we want to set the shortcut edge's restrictions
-  // to the last directed edge in the chain
-  restrictions = directededge->restrictions();
-
-  // Get the shape for this edge. Reverse if directed edge is not forward.
-  auto encoded = tile->edgeinfo(directededge->edgeinfo_offset()).encoded_shape();
-  std::list<PointLL> edgeshape = valhalla::midgard::decode7<std::list<PointLL> >(encoded);
-  if (!directededge->forward()) {
-    std::reverse(edgeshape.begin(), edgeshape.end());
-  }
-
-  // Append shape to the shortcut's shape. Skip first point since it
-  // should equal the last of the prior edge.
-  edgeshape.pop_front();
-  shape.splice(shape.end(), edgeshape);
-
-  // Update the end node and return the length
-  nodeb = info.nodemap_[directededge->endnode().value];
-  return directededge->length();
-}
-
-
-bool IsEnteringEdgeOfContractedNode(const GraphId& node, const GraphId& edge,
-              const std::unordered_map<uint64_t, EdgePairs>& contractions_) {
-  auto edgepairs = contractions_.find(node.value);
-  if (edgepairs == contractions_.cend()) {
-    LOG_WARN("No edge pairs found for contracted node");
-    return false;
-  } else {
-    return (edgepairs->second.edge1.first == edge
-        || edgepairs->second.edge2.first == edge);
-  }
-}
-
-std::tuple<double, double, double> GetGrade(const std::unique_ptr<const valhalla::skadi::sample>& sample,
-                    const std::list<PointLL>& shape, const float length, const bool forward) {
-  // For very short lengths just return 0 grades
-  if (length < kMinimumInterval) {
-    return std::make_tuple(0.0, 0.0, 0.0);
-  }
-
-  //evenly sample the shape
-  std::list<PointLL> resampled;
-  //if it was really short just do both ends
-  auto interval = POSTING_INTERVAL;
-  if(length < POSTING_INTERVAL * 3) {
-    resampled = {shape.front(), shape.back()};
-    interval = length;
-  }
-  else
-    resampled = valhalla::midgard::resample_spherical_polyline(shape, POSTING_INTERVAL);
-  //get the heights at each point
-  auto heights = sample->get_all(resampled);
-  if(!forward)
-    std::reverse(heights.begin(), heights.end());
-  //compute the grade valid range is between -10 and +15
-  return valhalla::skadi::weighted_grade(heights, interval);
-}
-
-// Add shortcut edges (if they should exist) from the specified node
-// Should never combine 2 directed edges with different exit information so
-// no need to worry about it here.
-// TODO - need to add access restrictions?
-std::pair<uint32_t, uint32_t> AddShortcutEdges(
-    const NewNode& newnode, const GraphId& nodea, const NodeInfo* baseni,
-    const GraphTile* tile, const RoadClass rcc, GraphTileBuilder& tilebuilder,
-    std::unordered_map<uint32_t, uint32_t>& shortcuts, hierarchy_info& info,
-    const std::unique_ptr<const valhalla::skadi::sample>& sample) {
-  // Get the edge pairs for this node (if contracted)
-  auto edgepairs = newnode.contract ? info.contractions_.find(nodea.value) : info.contractions_.end();
-
-  // Iterate through directed edges of the base node
-  uint32_t shortcut = 0;
-  std::pair<uint32_t, uint32_t> shortcut_info;
-  GraphId base_edge_id(newnode.basenode.tileid(), newnode.basenode.level(), baseni->edge_index());
-  for (uint32_t i = 0, n = baseni->edge_count(); i < n; i++, base_edge_id++) {
-    // Skip if > road class cutoff or a transition edge or shortcut in
-    // the base level. Note that only downward transitions exist at this
-    // point (upward transitions are created later).
-    const DirectedEdge* directededge = tile->directededge(base_edge_id);
-    if (directededge->classification() > rcc || directededge->trans_down()
-        || directededge->is_shortcut()) {
-      continue;
-    }
-
-    // Check edgepairs for this node. If this edge is in the pair of exiting
-    // shortcut edges at this node we skip it
-    if (edgepairs != info.contractions_.end()) {
-      if (edgepairs->second.edge1.second == base_edge_id ||
-          edgepairs->second.edge2.second == base_edge_id) {
-        continue;
-      }
-    }
-
-    // Get the end node and check if it is set for contraction and the edge
-    // is set as a matching, entering edge of the contracted node. Cases like
-    // entrance ramps can lead to a contracted node
-    GraphId basenode = newnode.basenode;
-    GraphId nodeb = info.nodemap_[directededge->endnode().value];
-    if (nodeb.Is_Valid() &&
-        info.tilednodes_[nodeb.tileid()][nodeb.id()].contract &&
-        IsEnteringEdgeOfContractedNode(nodeb, base_edge_id, info.contractions_)) {
-
-      // Form a shortcut edge.
-      DirectedEdge newedge = *directededge;
-      uint32_t length = newedge.length();
-
-      // Get the shape for this edge. If this initial directed edge is not
-      // forward - reverse the shape so the edge info stored is forward for
-      // the first added edge info
-      auto edgeinfo = tile->edgeinfo(directededge->edgeinfo_offset());
-      std::list<PointLL> shape = valhalla::midgard::decode7<std::list<PointLL> >(edgeinfo.encoded_shape());
-      if (!directededge->forward())
-        std::reverse(shape.begin(), shape.end());
-
-      // Get names - they apply over all edges of the shortcut
-      std::vector<std::string> names = tile->GetNames(
-          directededge->edgeinfo_offset());
-
-      // Add any access restriction records. TODO - make sure we don't contract
-      // across edges with different restrictions.
-      if (newedge.access_restriction()) {
-        auto restrictions = tile->GetAccessRestrictions(base_edge_id.id(), kAllAccess);
-        for (const auto& res : restrictions) {
-          tilebuilder.AddAccessRestriction(
-              AccessRestriction(tilebuilder.directededges().size(),
-                  res.type(), res.modes(), res.days_of_week(), res.value()));
-        }
-      }
-
-      // Connect while the node is marked as contracted. Use the edge pair
-      // mapping
-      uint32_t rst = 0;
-      uint32_t opp_local_idx = 0;
-      GraphId next_edge_id = base_edge_id;
-      while (info.tilednodes_[nodeb.tileid()][nodeb.id()].contract) {
-        // Get base node and the contracted node
-        basenode = info.tilednodes_[nodeb.tileid()][nodeb.id()].basenode;
-        auto edgepairs = info.contractions_.find(nodeb.value);
-        if (edgepairs == info.contractions_.end()) {
-          LOG_WARN("No edge pairs found for contracted node");
-          break;
-        } else {
-          // Oldedge should match one of the 2 first (inbound) edges in the
-          // pair. Choose the matching outgoing (second) edge.
-          if (edgepairs->second.edge1.first == next_edge_id) {
-            next_edge_id = edgepairs->second.edge1.second;
-          } else if (edgepairs->second.edge2.first == next_edge_id) {
-            next_edge_id = edgepairs->second.edge2.second;
-          } else {
-            // Break out of loop. This case can happen when a shortcut edge
-            // enters another shortcut edge (but is not driveable in reverse
-            // direction from the node).
-            break;
-          }
-        }
-
-        // Connect the matching outbound directed edge (updates the next
-        // end node in the new level). Keep track of the last restriction
-        // on the connected shortcut - need to set that so turn restrictions
-        // off of shortcuts work properly
-        length += ConnectEdges(basenode, next_edge_id, shape, nodeb,
-                               opp_local_idx, rst, info);
-      }
-
-      // Add the edge info. Use length and number of shape points to match an
-      // edge in case multiple shortcut edges exist between the 2 nodes.
-      // Test whether this shape is forward or reverse (in case an existing
-      // edge exists).
-      // TODO - what should the wayId be?
-      bool forward = true;
-      uint32_t idx = ((length & 0xfffff) | ((shape.size() & 0xfff) << 20));
-      uint32_t edge_info_offset = tilebuilder.AddEdgeInfo(idx, nodea, nodeb,
-                                    -1, shape, names, forward);
-      newedge.set_edgeinfo_offset(edge_info_offset);
-
-      // Count how many shortcut edges fully inside a tile are forward vs.
-      // reverse (should be equal)
-      if (nodea.tileid() == nodeb.tileid()) {
-        if (forward) {
-          shortcut_info.first++;
-        } else {
-          shortcut_info.second++;
-        }
-      }
-
-      // Set the forward flag on this directed edge. If a new edge was added
-      // the direction is forward otherwise the prior edge was the one stored
-      // in the forward direction
-      newedge.set_forward(forward);
-
-      // Shortcut edge has the opp_local_idx of the last directed edge in
-      // the shortcut chain
-      newedge.set_opp_local_idx(opp_local_idx);
-
-      // Update the length, elevation, curvature, restriction, and end node
-      newedge.set_length(length);
-      if (sample) {
-        auto grades = GetGrade(sample, shape, length, forward);
-        newedge.set_weighted_grade(static_cast<uint32_t>(std::get<0>(grades) * .6 + 6.5));
-        newedge.set_max_up_slope(std::get<1>(grades));
-        newedge.set_max_down_slope(std::get<2>(grades));
-      } else {
-        newedge.set_weighted_grade(6);  // 6 is flat
-        newedge.set_max_up_slope(0.0f);
-        newedge.set_max_down_slope(0.0f);
-      }
-      newedge.set_curvature(0); //TODO:
-      newedge.set_endnode(nodeb);
-      newedge.set_restrictions(rst);
-
-      if (newedge.exitsign()) {
-        LOG_ERROR("Shortcut edge with exit signs");
-      }
-
-/**
-if (nodea.level() == 0) {
-  LOG_INFO((boost::format("Add shortcut from %1% LL %2%,%3% to %4%")
-     % nodea % baseni->latlng().lat() % baseni->latlng().lng() % nodeb).str());
-}
-**/
-      // Add shortcut edge. Add to the shortcut map (associates the base edge
-      // index to the shortcut index).Remove superseded mask that may have
-      // been copied from base level directed edge
-      shortcuts[i] = shortcut+1;
-      newedge.set_shortcut(shortcut+1);
-      newedge.set_superseded(0);
-
-      // Make sure shortcut edge is not marked as internal edge
-      newedge.set_internal(false);
-
-      tilebuilder.directededges().emplace_back(std::move(newedge));
-      ++info.shortcutcount_;
-      shortcut++;
-    }
-  }
-  return shortcut_info;
-}
-
->>>>>>> d49dc5fe
 // Form tiles in the new level.
 void FormTilesInNewLevel(const TileHierarchy::TileLevel& base_level,
     const TileHierarchy::TileLevel& new_level, hierarchy_info& info) {
