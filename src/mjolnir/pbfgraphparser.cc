#include "mjolnir/pbfgraphparser.h"
#include "mjolnir/osmpbfparser.h"
#include "mjolnir/util.h"

#include "graph_lua_proc.h"
#include "mjolnir/idtable.h"
#include "mjolnir/luatagtransform.h"
#include "mjolnir/osmaccess.h"

#include <boost/algorithm/string.hpp>
#include <boost/format.hpp>
#include <boost/optional.hpp>
#include <boost/range/algorithm/remove_if.hpp>
#include <future>
#include <thread>
#include <utility>

#include "baldr/complexrestriction.h"
#include "baldr/datetime.h"
#include "baldr/graphconstants.h"
#include "baldr/tilehierarchy.h"
#include "midgard/aabb2.h"
#include "midgard/logging.h"
#include "midgard/pointll.h"
#include "midgard/polyline2.h"
#include "midgard/sequence.h"
#include "midgard/tiles.h"
#include "mjolnir/timeparsing.h"

using namespace valhalla::midgard;
using namespace valhalla::baldr;
using namespace valhalla::mjolnir;

namespace {

// Absurd classification.
constexpr uint32_t kAbsurdRoadClass = 777777;

// Convenience method to get a number from a string. Uses try/catch in case
// stoi throws an exception
int get_number(const std::string& tag, const std::string& value) {
  int num = -1;
  try {
    num = stoi(value);
  } catch (const std::invalid_argument& arg) {
    LOG_DEBUG("invalid_argument thrown for " + tag + " value: " + value);
  } catch (const std::out_of_range& oor) {
    LOG_DEBUG("out_of_range exception thrown for " + tag + " value: " + value);
  }
  return num;
}

// Construct PBFGraphParser based on properties file and input PBF extract
struct graph_callback : public OSMPBF::Callback {
public:
  graph_callback() = delete;
  graph_callback(const graph_callback&) = delete;
  virtual ~graph_callback() {
  }

<<<<<<< HEAD
  graph_callback(const boost::property_tree::ptree& pt,
                 OSMData& osmdata,
                 const std::string& intersections_file = "",
                 const std::string& shapes_file = "",
                 bool read_data = false)
      : shape_(pt.get<uint64_t>("id_table_size", kMaxOSMNodeId)),
        intersection_(pt.get<uint64_t>("id_table_size", kMaxOSMNodeId)), osmdata_(osmdata),
        lua_(get_lua(pt)) {

    if (read_data) {
      std::ifstream file(intersections_file, std::ios::in | std::ios::binary);
      if (!file.is_open()) {
        return;
      }
      // Read the count and then the via ids
      uint64_t count = 0;
      file.read(reinterpret_cast<char*>(&count), sizeof(uint64_t));
      std::vector<uint64_t> bm(count);
      file.read(reinterpret_cast<char*>(bm.data()), count * sizeof(uint64_t));
      file.close();
      intersection_.set_bitmarkers(bm);
    }

    if (read_data) {

      std::ifstream file(shapes_file, std::ios::in | std::ios::binary);
      if (!file.is_open()) {
        return;
      }

      // Read the count and then the via ids
      uint64_t count = 0;
      file.read(reinterpret_cast<char*>(&count), sizeof(uint64_t));
      std::vector<uint64_t> bm(count);
      file.read(reinterpret_cast<char*>(bm.data()), count * sizeof(uint64_t));
      file.close();
      shape_.set_bitmarkers(bm);
    }
=======
  graph_callback(const boost::property_tree::ptree& pt, OSMData& osmdata)
      : osmdata_(osmdata), lua_(get_lua(pt)) {
>>>>>>> 4847887e
    current_way_node_index_ = last_node_ = last_way_ = last_relation_ = 0;

    highway_cutoff_rc_ = RoadClass::kPrimary;
    for (auto& level : TileHierarchy::levels()) {
      if (level.second.name == "highway") {
        highway_cutoff_rc_ = level.second.importance;
      }
    }

    include_driveways_ = pt.get<bool>("include_driveways", true);
    infer_internal_intersections_ =
        pt.get<bool>("data_processing.infer_internal_intersections", true);
    infer_turn_channels_ = pt.get<bool>("data_processing.infer_turn_channels", true);
    use_direction_on_ways_ = pt.get<bool>("data_processing.use_direction_on_ways", false);
    allow_alt_name_ = pt.get<bool>("data_processing.allow_alt_name", false);

    empty_node_results_ = lua_.Transform(OSMType::kNode, 0, {});
    empty_way_results_ = lua_.Transform(OSMType::kWay, 0, {});
    empty_relation_results_ = lua_.Transform(OSMType::kRelation, 0, {});
  }

  static std::string get_lua(const boost::property_tree::ptree& pt) {
    auto graph_lua_name = pt.get_optional<std::string>("graph_lua_name");
    if (graph_lua_name) {
      LOG_INFO("Using LUA script: " + *graph_lua_name);
      std::ifstream lua(*graph_lua_name);
      if (!lua.is_open()) {
        throw std::runtime_error("Failed to open: " + *graph_lua_name);
      }
      return std::string((std::istreambuf_iterator<char>(lua)), std::istreambuf_iterator<char>());
    }
    return std::string(lua_graph_lua, lua_graph_lua + lua_graph_lua_len);
  }

  virtual void
  node_callback(uint64_t osmid, double lng, double lat, const OSMPBF::Tags& tags) override {
    // unsorted extracts are just plain nasty, so they can bugger off!
    if (osmid < last_node_) {
      throw std::runtime_error("Detected unsorted input data");
    }
    last_node_ = osmid;

    // Handle bike share stations separately
    boost::optional<Tags> results = boost::none;
    if (bss_nodes_) {
      // Get tags - do't bother with Lua callout if the taglist is empty
      if (tags.size() > 0) {
        results = lua_.Transform(OSMType::kNode, osmid, tags);
      } else {
        results = empty_node_results_;
      }

      for (auto& key_value : *results) {
        if (key_value.first == "amenity" && key_value.second == "bicycle_rental") {
          // Create a new node and set its attributes
          OSMNode n{osmid};
          n.set_latlng(static_cast<float>(lng), static_cast<float>(lat));
          n.set_type(NodeType::kBikeShare);
          bss_nodes_->push_back(n);
          ++osmdata_.node_count;
          return; // we are done.
        }
      }
      return; // not found
    }

    // if we found all of the node ids we were looking for already we can bail
    if (current_way_node_index_ >= way_nodes_->size()) {
      return;
    }

    // if the current osmid of this node of this pbf file is greater than the waynode we are looking
    // for then it must be in another pbf file. so we need to move on to the next waynode that could
    // possibly actually be in this pbf file
    if (osmid > (*(*way_nodes_)[current_way_node_index_]).node.osmid_) {
      current_way_node_index_ =
          way_nodes_->find_first_of(OSMWayNode{{osmid}},
                                    [](const OSMWayNode& a, const OSMWayNode& b) {
                                      return a.node.osmid_ <= b.node.osmid_;
                                    },
                                    current_way_node_index_);
    }

    // if this nodes id is less than the waynode we are looking for then we know its a node we can
    // skip because it means there were no ways that we kept that referenced it. also we could run out
    // of waynodes to look for and in that case we are done as well
    if (osmid < (*(*way_nodes_)[current_way_node_index_]).node.osmid_ ||
        current_way_node_index_ >= way_nodes_->size()) {
      return;
    }

    // Get tags if not already available.  Don't bother calling Lua if there
    // are no OSM tags to process.
    if (tags.size() > 0) {
      results = results ? results : lua_.Transform(OSMType::kNode, osmid, tags);
    } else {
      results = results ? results : empty_node_results_;
    }

    const auto& highway_junction = results->find("highway");
    bool is_highway_junction =
        ((highway_junction != results->end()) && (highway_junction->second == "motorway_junction"));

    const auto& junction_name = results->find("junction");
    bool has_junction_name =
        ((junction_name != results->end()) && (junction_name->second == "named"));

    // Create a new node and set its attributes
    OSMNode n;
    n.set_id(osmid);
    n.set_latlng(static_cast<float>(lng), static_cast<float>(lat));
    bool intersection = false;
    if (is_highway_junction) {
      n.set_type(NodeType::kMotorWayJunction);
    }

    for (const auto& tag : *results) {

      if (tag.first == "highway") {
        n.set_traffic_signal(tag.second == "traffic_signals" ? true : false);
      } else if (tag.first == "forward_signal") {
        n.set_forward_signal(tag.second == "true" ? true : false);
      } else if (tag.first == "backward_signal") {
        n.set_backward_signal(tag.second == "true" ? true : false);
      } else if (is_highway_junction && (tag.first == "exit_to")) {
        bool hasTag = (tag.second.length() ? true : false);
        if (hasTag) {
          // Add the name to the unique node names list and store its index in the OSM node
          n.set_exit_to_index(osmdata_.node_names.index(tag.second));
          ++osmdata_.node_exit_to_count;
        }
      } else if (is_highway_junction && (tag.first == "ref")) {
        bool hasTag = (tag.second.length() ? true : false);
        if (hasTag) {
          // Add the name to the unique node names list and store its index in the OSM node
          n.set_ref_index(osmdata_.node_names.index(tag.second));
          ++osmdata_.node_ref_count;
        }
      } else if ((is_highway_junction || has_junction_name) && (tag.first == "name")) {
        bool hasTag = (tag.second.length() ? true : false);
        if (hasTag) {
          // Add the name to the unique node names list and store its index in the OSM node
          n.set_name_index(osmdata_.node_names.index(tag.second));
          ++osmdata_.node_name_count;
        }
      } else if (tag.first == "gate") {
        if (tag.second == "true") {
          if (!intersection) {
            intersection = true;
            ++osmdata_.edge_count;
          }
          n.set_type(NodeType::kGate);
        }
      } else if (tag.first == "bollard") {
        if (tag.second == "true") {
          if (!intersection) {
            intersection = true;
            ++osmdata_.edge_count;
          }
          n.set_type(NodeType::kBollard);
        }
      } else if (tag.first == "toll_booth") {
        if (tag.second == "true") {
          if (!intersection) {
            intersection = true;
            ++osmdata_.edge_count;
          }
          n.set_type(NodeType::kTollBooth);
        }
      } else if (tag.first == "border_control") {
        if (tag.second == "true") {
          if (!intersection) {
            intersection = true;
            ++osmdata_.edge_count;
          }
          n.set_type(NodeType::kBorderControl);
        }
      } else if (tag.first == "access_mask") {
        n.set_access(std::stoi(tag.second));
      } else if (has_junction_name) {
        n.set_named_intersection(true);
      }

      /* TODO: payment type.
      else if (tag.first == "payment_mask")
        n.set_payment_mask(std::stoi(tag.second));
      */
    }

    // If way parsing marked it as the beginning or end of a way (dead ends) we'll keep that too
    sequence<OSMWayNode>::iterator element = (*way_nodes_)[current_way_node_index_];
    auto way_node = *element;
    intersection = intersection || way_node.node.intersection_;

    // If multiple ways reference this its also an intersection
    if (!intersection && current_way_node_index_ < way_nodes_->size() - 1 &&
        osmid == (*(*way_nodes_)[current_way_node_index_ + 1]).node.osmid_) {
      intersection = true;
    }

    // Finally set the intersection flag for any reason that we outlined above
    if (intersection) {
      n.set_intersection(true);
      osmdata_.intersection_count++;
    }

    // Update all copies of this node that various ways referenced
    while (current_way_node_index_ < way_nodes_->size() &&
           (way_node = element = (*way_nodes_)[current_way_node_index_]).node.osmid_ == osmid) {
      // we need to keep the duplicate flag that way parsing set
      n.flat_loop_ = way_node.node.flat_loop_;
      way_node.node = n;
      element = way_node;
      ++current_way_node_index_;
      osmdata_.edge_count += intersection;
    }
    osmdata_.edge_count -= intersection; // more accurate but undercounts by skipping lone edges
    ++osmdata_.node_count;
  }

  virtual void way_callback(uint64_t osmid,
                            const OSMPBF::Tags& tags,
                            const std::vector<uint64_t>& nodes) override {

    // Do not add ways with < 2 nodes. Log error or add to a problem list
    // TODO - find out if we do need these, why they exist...
    if (nodes.size() < 2) {
      return;
    }

    // Throw away closed features with following tags: building, landuse,
    // leisure, natural. See: http://wiki.openstreetmap.org/wiki/Key:area
    if (nodes[0] == nodes[nodes.size() - 1]) {
      for (const auto& tag : tags) {
        if (tag.first == "building" || tag.first == "landuse" || tag.first == "leisure" ||
            tag.first == "natural") {
          // LOG_INFO("Loop wayid " + std::to_string(osmid) + " Discard?");
          return;
        }
      }
    }

    // Transform tags. If no results that means the way does not have tags
    // suitable for use in routing.
    Tags results = tags.size() == 0 ? empty_way_results_ : lua_.Transform(OSMType::kWay, osmid, tags);
    if (results.size() == 0) {
      return;
    }

    // Throw away driveways if include_driveways_ is false
    Tags::const_iterator driveways;
    try {
      if (!include_driveways_ && (driveways = results.find("use")) != results.end() &&
          static_cast<Use>(std::stoi(driveways->second)) == Use::kDriveway) {

        // only private driveways.
        Tags::const_iterator priv;
        if ((priv = results.find("private")) != results.end() && priv->second == "true") {
          return;
        }
      }
    } catch (const std::invalid_argument& arg) {
      LOG_INFO("invalid_argument thrown for way id: " + std::to_string(osmid));
    } catch (const std::out_of_range& oor) {
      LOG_INFO("out_of_range thrown for way id: " + std::to_string(osmid));
    }

    // unsorted extracts are just plain nasty, so they can bugger off!
    if (osmid < last_way_) {
      throw std::runtime_error("Detected unsorted input data");
    }
    last_way_ = osmid;

    // Add the refs to the reference list and mark the nodes that care about when processing nodes
    loop_nodes_.clear();
    auto way_node_index = way_nodes_->size();
    for (size_t i = 0; i < nodes.size(); ++i) {
      const auto& node = nodes[i];

      // Check whether the node is on a part of a way doubling back on itself
      OSMNode osm_node{node};
      auto inserted = loop_nodes_.insert(std::make_pair(node, i));
      bool flattening = inserted.first->second > 0 && i < nodes.size() - 1 &&
                        nodes[i + 1] == nodes[inserted.first->second - 1];
      bool unflattening = i > 0 && inserted.first->second < nodes.size() - 1 &&
                          nodes[i - 1] == nodes[inserted.first->second + 1];
      osm_node.flat_loop_ = flattening || unflattening;
      osm_node.intersection_ = i == 0 || i == nodes.size() - 1;

      // Keep the node
      way_nodes_->push_back(
          {osm_node, static_cast<uint32_t>(ways_->size()), static_cast<uint32_t>(i)});

      // If this way is a loop (node occurs twice) we can make our lives way easier if we simply
      // split it up into multiple edges in the graph. If a problem is hard, avoid the problem!
      if (!inserted.second) {
        // We'll make an intersection in the middle of the loop
        auto way_node_itr = (*way_nodes_)[way_node_index + (i + inserted.first->second) / 2];
        auto way_node = *way_node_itr;
        way_node.node.intersection_ = true;
        way_node_itr = way_node;
        // Update the index in case the node is used again (a future loop)
        inserted.first->second = i;
      }
    }
    ++osmdata_.osm_way_count;
    osmdata_.osm_way_node_count += nodes.size();

    float default_speed = 0.0f, max_speed = 0.0f;
    float average_speed = 0.0f, advisory_speed = 0.0f;
    bool has_default_speed = false, has_max_speed = false;
    bool has_average_speed = false, has_advisory_speed = false;
    bool has_surface = true;
    std::string name;

    // Process tags
    OSMWay w{osmid};
    w.set_node_count(nodes.size());

    OSMAccess access{osmid};
    bool has_user_tags = false;
    std::string ref, int_ref, direction, int_direction;

    const auto& surface_exists = results.find("surface");
    bool has_surface_tag = (surface_exists != results.end());
    if (!has_surface_tag) {
      has_surface = false;
    }

    const auto& highway_junction = results.find("highway");
    bool is_highway_junction =
        ((highway_junction != results.end()) && (highway_junction->second == "motorway_junction"));

    for (const auto& tag : results) {
      if (tag.first == "internal_intersection" && !infer_internal_intersections_) {
        w.set_internal(tag.second == "true" ? true : false);
      } else if (tag.first == "turn_channel" && !infer_turn_channels_) {
        w.set_turn_channel(tag.second == "true" ? true : false);
      } else if (tag.first == "road_class") {
        RoadClass roadclass = (RoadClass)std::stoi(tag.second);
        switch (roadclass) {

          case RoadClass::kMotorway:
            w.set_road_class(RoadClass::kMotorway);
            break;
          case RoadClass::kTrunk:
            w.set_road_class(RoadClass::kTrunk);
            break;
          case RoadClass::kPrimary:
            w.set_road_class(RoadClass::kPrimary);
            break;
          case RoadClass::kSecondary:
            w.set_road_class(RoadClass::kSecondary);
            break;
          case RoadClass::kTertiary:
            w.set_road_class(RoadClass::kTertiary);
            break;
          case RoadClass::kUnclassified:
            w.set_road_class(RoadClass::kUnclassified);
            break;
          case RoadClass::kResidential:
            w.set_road_class(RoadClass::kResidential);
            break;
          default:
            w.set_road_class(RoadClass::kServiceOther);
            break;
        }
      }
      // these flags indicate if a user set the access tags on this way.
      else if (tag.first == "auto_tag") {
        access.set_auto_tag(true);
        has_user_tags = true;
      } else if (tag.first == "truck_tag") {
        access.set_truck_tag(true);
        has_user_tags = true;
      } else if (tag.first == "bus_tag") {
        access.set_bus_tag(true);
        has_user_tags = true;
      } else if (tag.first == "foot_tag") {
        access.set_foot_tag(true);
        has_user_tags = true;
      } else if (tag.first == "bike_tag") {
        access.set_bike_tag(true);
        has_user_tags = true;
      } else if (tag.first == "moped_tag") {
        access.set_moped_tag(true);
        has_user_tags = true;
      } else if (tag.first == "motorcycle_tag") {
        access.set_motorcycle_tag(true);
        has_user_tags = true;
      } else if (tag.first == "hov_tag") {
        access.set_hov_tag(true);
        has_user_tags = true;
      } else if (tag.first == "taxi_tag") {
        access.set_taxi_tag(true);
        has_user_tags = true;
      } else if (tag.first == "motorroad_tag") {
        access.set_motorroad_tag(true);
        has_user_tags = true;
      }

      else if (tag.first == "wheelchair") {
        w.set_wheelchair_tag(true);
        w.set_wheelchair(tag.second == "true" ? true : false);
      }

      else if (tag.first == "sidewalk") {
        if (tag.second == "both" || tag.second == "yes" || tag.second == "shared" ||
            tag.second == "raised") {
          w.set_sidewalk_left(true);
          w.set_sidewalk_right(true);
        } else if (tag.second == "left") {
          w.set_sidewalk_left(true);
        } else if (tag.second == "right") {
          w.set_sidewalk_right(true);
        }
      }

      else if (tag.first == "auto_forward") {
        w.set_auto_forward(tag.second == "true" ? true : false);
      } else if (tag.first == "truck_forward") {
        w.set_truck_forward(tag.second == "true" ? true : false);
      } else if (tag.first == "bus_forward") {
        w.set_bus_forward(tag.second == "true" ? true : false);
      } else if (tag.first == "bike_forward") {
        w.set_bike_forward(tag.second == "true" ? true : false);
      } else if (tag.first == "emergency_forward") {
        w.set_emergency_forward(tag.second == "true" ? true : false);
      } else if (tag.first == "hov_forward") {
        w.set_hov_forward(tag.second == "true" ? true : false);
      } else if (tag.first == "taxi_forward") {
        w.set_taxi_forward(tag.second == "true" ? true : false);
      } else if (tag.first == "moped_forward") {
        w.set_moped_forward(tag.second == "true" ? true : false);
      } else if (tag.first == "motorcycle_forward") {
        w.set_motorcycle_forward(tag.second == "true" ? true : false);
      } else if (tag.first == "auto_backward") {
        w.set_auto_backward(tag.second == "true" ? true : false);
      } else if (tag.first == "truck_backward") {
        w.set_truck_backward(tag.second == "true" ? true : false);
      } else if (tag.first == "bus_backward") {
        w.set_bus_backward(tag.second == "true" ? true : false);
      } else if (tag.first == "bike_backward") {
        w.set_bike_backward(tag.second == "true" ? true : false);
      } else if (tag.first == "emergency_backward") {
        w.set_emergency_backward(tag.second == "true" ? true : false);
      } else if (tag.first == "hov_backward") {
        w.set_hov_backward(tag.second == "true" ? true : false);
      } else if (tag.first == "taxi_backward") {
        w.set_taxi_backward(tag.second == "true" ? true : false);
      } else if (tag.first == "moped_backward") {
        w.set_moped_backward(tag.second == "true" ? true : false);
      } else if (tag.first == "motorcycle_backward") {
        w.set_motorcycle_backward(tag.second == "true" ? true : false);
      } else if (tag.first == "pedestrian") {
        w.set_pedestrian(tag.second == "true" ? true : false);
      } else if (tag.first == "private" && tag.second == "true") {
        // Make sure we do not unset this flag if set previously
        w.set_destination_only(true);
      } else if (tag.first == "use") {
        Use use = (Use)std::stoi(tag.second);
        switch (use) {
          case Use::kCycleway:
            w.set_use(Use::kCycleway);
            break;
          case Use::kFootway:
            w.set_use(Use::kFootway);
            break;
          case Use::kSidewalk:
            w.set_use(Use::kSidewalk);
            break;
          case Use::kPedestrian:
            w.set_use(Use::kPedestrian);
            break;
          case Use::kPath:
            w.set_use(Use::kPath);
            break;
          case Use::kSteps:
            w.set_use(Use::kSteps);
            break;
          case Use::kBridleway:
            w.set_use(Use::kBridleway);
            break;
          case Use::kLivingStreet:
            w.set_use(Use::kLivingStreet);
            break;
          case Use::kParkingAisle:
            w.set_destination_only(true);
            w.set_use(Use::kParkingAisle);
            break;
          case Use::kDriveway:
            w.set_destination_only(true);
            w.set_use(Use::kDriveway);
            break;
          case Use::kAlley:
            w.set_use(Use::kAlley);
            break;
          case Use::kEmergencyAccess:
            w.set_use(Use::kEmergencyAccess);
            break;
          case Use::kDriveThru:
            w.set_destination_only(true);
            w.set_use(Use::kDriveThru);
            break;
          case Use::kTrack:
            w.set_use(Use::kTrack);
            break;
          case Use::kOther:
            w.set_use(Use::kOther);
            break;
          case Use::kRoad:
          default:
            w.set_use(Use::kRoad);
            break;
        }
      } else if (tag.first == "no_thru_traffic") {
        w.set_no_thru_traffic(tag.second == "true" ? true : false);
      } else if (tag.first == "oneway") {
        w.set_oneway(tag.second == "true" ? true : false);
      } else if (tag.first == "oneway_reverse") {
        w.set_oneway_reverse(tag.second == "true" ? true : false);
      } else if (tag.first == "roundabout") {
        w.set_roundabout(tag.second == "true" ? true : false);
      } else if (tag.first == "link") {
        w.set_link(tag.second == "true" ? true : false);
      } else if (tag.first == "ferry") {
        w.set_ferry(tag.second == "true" ? true : false);
      } else if (tag.first == "rail") {
        w.set_rail(tag.second == "true" ? true : false);

      } else if (tag.first == "duration") {
        std::size_t found = tag.second.find(":");
        if (found == std::string::npos) {
          continue;
        }
        std::vector<std::string> time = GetTagTokens(tag.second, ':');
        uint32_t hour = 0, min = 0, sec = 0;
        if (time.size() == 1) { // minutes
          std::stringstream ss(time.at(0));
          ss >> min;
          min *= 60;
        } else if (time.size() == 2) { // hours and min
          std::stringstream ss(tag.second);
          ss >> hour;
          ss.ignore();
          hour *= 3600;

          ss >> min;
          min *= 60;
        } else if (time.size() == 3) { // hours, min, and sec
          std::stringstream ss(tag.second);
          ss >> hour;
          ss.ignore();
          hour *= 3600;

          ss >> min;
          ss.ignore();
          min *= 60;

          ss >> sec;
        }
        w.set_duration(hour + min + sec);
      }

      else if (tag.first == "name" && !tag.second.empty()) {
        name = tag.second;
      } else if (tag.first == "name:en" && !tag.second.empty()) {
        w.set_name_en_index(osmdata_.name_offset_map.index(tag.second));
      } else if (tag.first == "alt_name" && !tag.second.empty() && allow_alt_name_) {
        w.set_alt_name_index(osmdata_.name_offset_map.index(tag.second));
      } else if (tag.first == "official_name" && !tag.second.empty()) {
        w.set_official_name_index(osmdata_.name_offset_map.index(tag.second));
      } else if (tag.first == "max_speed") {
        try {
          if (tag.second == "unlimited") {
            // this way has an unlimited speed limit (german autobahn)
            max_speed = kUnlimitedSpeedLimit;
          } else {
            max_speed = std::stof(tag.second);
          }
          w.set_tagged_speed(true);
          has_max_speed = true;
        } catch (const std::out_of_range& oor) {
          LOG_INFO("out_of_range thrown for way id: " + std::to_string(osmid));
        }

      } else if (tag.first == "average_speed") {
        try {
          average_speed = std::stof(tag.second);
          has_average_speed = true;
          w.set_tagged_speed(true);
        } catch (const std::out_of_range& oor) {
          LOG_INFO("out_of_range thrown for way id: " + std::to_string(osmid));
        }
      } else if (tag.first == "advisory_speed") {
        try {
          advisory_speed = std::stof(tag.second);
          has_advisory_speed = true;
          w.set_tagged_speed(true);
        } catch (const std::out_of_range& oor) {
          LOG_INFO("out_of_range thrown for way id: " + std::to_string(osmid));
        }
      } else if (tag.first == "forward_speed") {
        try {
          w.set_forward_speed(std::stof(tag.second));
          w.set_forward_tagged_speed(true);
        } catch (const std::out_of_range& oor) {
          LOG_INFO("out_of_range thrown for way id: " + std::to_string(osmid));
        }
      } else if (tag.first == "backward_speed") {
        try {
          w.set_backward_speed(std::stof(tag.second));
          w.set_backward_tagged_speed(true);
        } catch (const std::out_of_range& oor) {
          LOG_INFO("out_of_range thrown for way id: " + std::to_string(osmid));
        }
      }

      else if (tag.first == "maxspeed:hgv") {
        try {
          w.set_truck_speed(std::stof(tag.second));
        } catch (const std::out_of_range& oor) {
          LOG_INFO("out_of_range thrown for way id: " + std::to_string(osmid));
        }
      } else if (tag.first == "truck_route") {
        w.set_truck_route(tag.second == "true" ? true : false);
      }

      // motor_vehicle:conditional=no @ (16:30-07:00)
      else if (tag.first.substr(0, 20) == "motorcar:conditional" ||
               tag.first.substr(0, 25) == "motor_vehicle:conditional" ||
               tag.first.substr(0, 19) == "bicycle:conditional" ||
               tag.first.substr(0, 22) == "motorcycle:conditional" ||
               tag.first.substr(0, 16) == "foot:conditional" ||
               tag.first.substr(0, 22) == "pedestrian:conditional" ||
               tag.first.substr(0, 15) == "hgv:conditional" ||
               tag.first.substr(0, 17) == "moped:conditional" ||
               tag.first.substr(0, 16) == "mofa:conditional" ||
               tag.first.substr(0, 15) == "psv:conditional" ||
               tag.first.substr(0, 16) == "taxi:conditional" ||
               tag.first.substr(0, 15) == "bus:conditional" ||
               tag.first.substr(0, 15) == "hov:conditional" ||
               tag.first.substr(0, 21) == "emergency:conditional") {

        std::vector<std::string> tokens = GetTagTokens(tag.second, '@');
        std::string tmp = tokens.at(0);
        boost::algorithm::trim(tmp);

        AccessType type = AccessType::kTimedDenied;
        if (tmp == "no") {
          type = AccessType::kTimedDenied;
        } else if (tmp == "yes" || tmp == "private" || tmp == "delivery" || tmp == "designated") {
          type = AccessType::kTimedAllowed;
        }

        if (tokens.size() == 2 && tmp.size()) {

          uint16_t mode = 0;
          if (tag.first.substr(0, 20) == "motorcar:conditional" ||
              tag.first.substr(0, 25) == "motor_vehicle:conditional") {
            mode = (kAutoAccess | kTruckAccess | kEmergencyAccess | kTaxiAccess | kBusAccess |
                    kHOVAccess | kMopedAccess | kMotorcycleAccess);
          } else if (tag.first.substr(0, 19) == "bicycle:conditional") {
            mode = kBicycleAccess;
          } else if (tag.first.substr(0, 16) == "foot:conditional" ||
                     tag.first.substr(0, 22) == "pedestrian:conditional") {
            mode = (kPedestrianAccess | kWheelchairAccess);
          } else if (tag.first.substr(0, 15) == "hgv:conditional") {
            mode = kTruckAccess;
          } else if (tag.first.substr(0, 17) == "moped:conditional" ||
                     tag.first.substr(0, 16) == "mofa:conditional") {
            mode = kMopedAccess;
          } else if (tag.first.substr(0, 22) == "motorcycle:conditional") {
            mode = kMotorcycleAccess;
          } else if (tag.first.substr(0, 15) == "psv:conditional") {
            mode = (kTaxiAccess | kBusAccess);
          } else if (tag.first.substr(0, 16) == "taxi:conditional") {
            mode = kTaxiAccess;
          } else if (tag.first.substr(0, 15) == "bus:conditional") {
            mode = kBusAccess;
          } else if (tag.first.substr(0, 15) == "hov:conditional") {
            mode = kHOVAccess;
          } else if (tag.first.substr(0, 21) == "emergency:conditional") {
            mode = kEmergencyAccess;
          }
          std::string tmp = tokens.at(1);
          boost::algorithm::trim(tmp);
          std::vector<std::string> conditions = GetTagTokens(tmp, ';');

          for (const auto& condition : conditions) {
            std::vector<uint64_t> values = get_time_range(condition);

            for (const auto& v : values) {
              OSMAccessRestriction restriction;
              restriction.set_type(static_cast<AccessType>(type));
              restriction.set_modes(mode);
              restriction.set_value(v);
              osmdata_.access_restrictions.insert({osmid, restriction});
            }
          }
        }
      }

      else if (tag.first == "hazmat") {
        OSMAccessRestriction restriction;
        restriction.set_type(AccessType::kHazmat);
        restriction.set_value(tag.second == "true" ? true : false);
        restriction.set_modes(kTruckAccess);
        osmdata_.access_restrictions.insert(
            AccessRestrictionsMultiMap::value_type(osmid, restriction));
      } else if (tag.first == "maxheight") {
        OSMAccessRestriction restriction;
        restriction.set_type(AccessType::kMaxHeight);
        restriction.set_value(std::stof(tag.second) * 100);
        restriction.set_modes(kTruckAccess);
        osmdata_.access_restrictions.insert(
            AccessRestrictionsMultiMap::value_type(osmid, restriction));
      } else if (tag.first == "maxwidth") {
        OSMAccessRestriction restriction;
        restriction.set_type(AccessType::kMaxWidth);
        restriction.set_value(std::stof(tag.second) * 100);
        restriction.set_modes(kTruckAccess);
        osmdata_.access_restrictions.insert(
            AccessRestrictionsMultiMap::value_type(osmid, restriction));
      } else if (tag.first == "maxlength") {
        OSMAccessRestriction restriction;
        restriction.set_type(AccessType::kMaxLength);
        restriction.set_value(std::stof(tag.second) * 100);
        restriction.set_modes(kTruckAccess);
        osmdata_.access_restrictions.insert(
            AccessRestrictionsMultiMap::value_type(osmid, restriction));
      } else if (tag.first == "maxweight") {
        OSMAccessRestriction restriction;
        restriction.set_type(AccessType::kMaxWeight);
        restriction.set_value(std::stof(tag.second) * 100);
        restriction.set_modes(kTruckAccess);
        osmdata_.access_restrictions.insert(
            AccessRestrictionsMultiMap::value_type(osmid, restriction));
      } else if (tag.first == "maxaxleload") {
        OSMAccessRestriction restriction;
        restriction.set_type(AccessType::kMaxAxleLoad);
        restriction.set_value(std::stof(tag.second) * 100);
        restriction.set_modes(kTruckAccess);
        osmdata_.access_restrictions.insert(
            AccessRestrictionsMultiMap::value_type(osmid, restriction));
      }

      else if (tag.first == "default_speed") {
        try {
          default_speed = std::stof(tag.second);
          has_default_speed = true;
        } catch (const std::out_of_range& oor) {
          LOG_INFO("out_of_range thrown for way id: " + std::to_string(osmid));
        }
      }

      else if (tag.first == "ref" && !tag.second.empty()) {
        if (!use_direction_on_ways_)
          w.set_ref_index(osmdata_.name_offset_map.index(tag.second));
        else
          ref = tag.second;
      } else if (tag.first == "int_ref" && !tag.second.empty()) {
        if (!use_direction_on_ways_)
          w.set_int_ref_index(osmdata_.name_offset_map.index(tag.second));
        else
          int_ref = tag.second;
      } else if (tag.first == "direction" && !tag.second.empty() && use_direction_on_ways_) {
        direction = tag.second;
      } else if (tag.first == "int_direction" && !tag.second.empty() && use_direction_on_ways_) {
        int_direction = tag.second;
      } else if (tag.first == "sac_scale") {
        std::string value = tag.second;
        boost::algorithm::to_lower(value);

        if (value.find("difficult_alpine_hiking") != std::string::npos) {
          w.set_sac_scale(SacScale::kDifficultAlpineHiking);

        } else if (value.find("demanding_alpine_hiking") != std::string::npos) {
          w.set_sac_scale(SacScale::kDemandingAlpineHiking);

        } else if (value.find("alpine_hiking") != std::string::npos) {
          w.set_sac_scale(SacScale::kAlpineHiking);

        } else if (value.find("demanding_mountain_hiking") != std::string::npos) {
          w.set_sac_scale(SacScale::kDemandingMountainHiking);

        } else if (value.find("mountain_hiking") != std::string::npos) {
          w.set_sac_scale(SacScale::kMountainHiking);

        } else if (value.find("hiking") != std::string::npos) {
          w.set_sac_scale(SacScale::kHiking);

        } else {
          w.set_sac_scale(SacScale::kNone);
        }
      }

      else if (tag.first == "surface") {
        std::string value = tag.second;
        boost::algorithm::to_lower(value);

        // Find unpaved before paved since they have common string
        if (value.find("unpaved") != std::string::npos) {
          w.set_surface(Surface::kGravel);

        } else if (value.find("paved") != std::string::npos ||
                   value.find("pavement") != std::string::npos ||
                   value.find("asphalt") != std::string::npos ||
                   value.find("concrete") != std::string::npos ||
                   value.find("cement") != std::string::npos) {
          w.set_surface(Surface::kPavedSmooth);

        } else if (value.find("tartan") != std::string::npos ||
                   value.find("pavingstone") != std::string::npos ||
                   value.find("paving_stones") != std::string::npos ||
                   value.find("sett") != std::string::npos) {
          w.set_surface(Surface::kPaved);

        } else if (value.find("cobblestone") != std::string::npos ||
                   value.find("brick") != std::string::npos) {
          w.set_surface(Surface::kPavedRough);

        } else if (value.find("compacted") != std::string::npos ||
                   value.find("wood") != std::string::npos ||
                   value.find("boardwalk") != std::string::npos) {
          w.set_surface(Surface::kCompacted);

        } else if (value.find("dirt") != std::string::npos ||
                   value.find("natural") != std::string::npos ||
                   value.find("earth") != std::string::npos ||
                   value.find("ground") != std::string::npos ||
                   value.find("mud") != std::string::npos) {
          w.set_surface(Surface::kDirt);

        } else if (value.find("gravel") != std::string::npos ||
                   value.find("pebblestone") != std::string::npos ||
                   value.find("sand") != std::string::npos) {
          w.set_surface(Surface::kGravel);
        } else if (value.find("grass") != std::string::npos) {
          w.set_surface(Surface::kPath);
          // We have to set a flag as surface may come before Road classes and Uses
        } else {
          has_surface = false;
        }
      }

      // surface tag should win over tracktype.
      else if (tag.first == "tracktype" && !has_surface_tag) {

        has_surface = true;

        if (tag.second == "grade1") {
          w.set_surface(Surface::kPavedRough);
        } else if (tag.second == "grade2") {
          w.set_surface(Surface::kCompacted);
        } else if (tag.second == "grade3") {
          w.set_surface(Surface::kDirt);
        } else if (tag.second == "grade4") {
          w.set_surface(Surface::kGravel);
        } else if (tag.second == "grade5") {
          w.set_surface(Surface::kPath);
        } else {
          has_surface = false;
        }
      }

      else if (tag.first == "bicycle") {
        if (tag.second == "dismount") {
          w.set_dismount(true);
        } else if (tag.second == "use_sidepath") {
          w.set_use_sidepath(true);
        }
      }

      else if (tag.first == "shoulder_right") {
        w.set_shoulder_right(tag.second == "true" ? true : false);
      } else if (tag.first == "shoulder_left") {
        w.set_shoulder_left(tag.second == "true" ? true : false);
      }

      else if (tag.first == "cycle_lane_right") {
        CycleLane cyclelane_right = (CycleLane)std::stoi(tag.second);
        switch (cyclelane_right) {
          case CycleLane::kDedicated:
            w.set_cyclelane_right(CycleLane::kDedicated);
            break;
          case CycleLane::kSeparated:
            w.set_cyclelane_right(CycleLane::kSeparated);
            break;
          case CycleLane::kShared:
            w.set_cyclelane_right(CycleLane::kShared);
            break;
          case CycleLane::kNone:
          default:
            w.set_cyclelane_right(CycleLane::kNone);
            break;
        }
      } else if (tag.first == "cycle_lane_left") {
        CycleLane cyclelane_left = (CycleLane)std::stoi(tag.second);
        switch (cyclelane_left) {
          case CycleLane::kDedicated:
            w.set_cyclelane_left(CycleLane::kDedicated);
            break;
          case CycleLane::kSeparated:
            w.set_cyclelane_left(CycleLane::kSeparated);
            break;
          case CycleLane::kShared:
            w.set_cyclelane_left(CycleLane::kShared);
            break;
          case CycleLane::kNone:
          default:
            w.set_cyclelane_left(CycleLane::kNone);
            break;
        }
      }

      else if (tag.first == "cycle_lane_right_opposite") {
        w.set_cyclelane_right_opposite(tag.second == "true" ? true : false);
      } else if (tag.first == "cycle_lane_left_opposite") {
        w.set_cyclelane_left_opposite(tag.second == "true" ? true : false);
      }

      else if (tag.first == "lanes") {
        w.set_lanes(std::stoi(tag.second));
        w.set_tagged_lanes(true);
      } else if (tag.first == "forward_lanes") {
        w.set_forward_lanes(std::stoi(tag.second));
        w.set_forward_tagged_lanes(true);
      } else if (tag.first == "backward_lanes") {
        w.set_backward_lanes(std::stoi(tag.second));
        w.set_backward_tagged_lanes(true);
      }

      else if (tag.first == "tunnel") {
        w.set_tunnel(tag.second == "true" ? true : false);
      } else if (tag.first == "toll") {
        w.set_toll(tag.second == "true" ? true : false);
      } else if (tag.first == "bridge") {
        w.set_bridge(tag.second == "true" ? true : false);
      } else if (tag.first == "seasonal") {
        w.set_seasonal(tag.second == "true" ? true : false);

      } else if (tag.first == "bike_network_mask") {
        w.set_bike_network(std::stoi(tag.second));
      } else if (tag.first == "bike_national_ref" && !tag.second.empty()) {
        w.set_bike_national_ref_index(osmdata_.name_offset_map.index(tag.second));
      } else if (tag.first == "bike_regional_ref" && !tag.second.empty()) {
        w.set_bike_regional_ref_index(osmdata_.name_offset_map.index(tag.second));
      } else if (tag.first == "bike_local_ref" && !tag.second.empty()) {
        w.set_bike_local_ref_index(osmdata_.name_offset_map.index(tag.second));

      } else if (tag.first == "destination" && !tag.second.empty()) {
        w.set_destination_index(osmdata_.name_offset_map.index(tag.second));
        w.set_exit(true);
      } else if (tag.first == "destination:forward" && !tag.second.empty()) {
        w.set_destination_forward_index(osmdata_.name_offset_map.index(tag.second));
        w.set_exit(true);
      } else if (tag.first == "destination:backward" && !tag.second.empty()) {
        w.set_destination_backward_index(osmdata_.name_offset_map.index(tag.second));
        w.set_exit(true);
      } else if (tag.first == "destination:ref" && !tag.second.empty()) {
        w.set_destination_ref_index(osmdata_.name_offset_map.index(tag.second));
        w.set_exit(true);
      } else if (tag.first == "destination:ref:to" && !tag.second.empty()) {
        w.set_destination_ref_to_index(osmdata_.name_offset_map.index(tag.second));
        w.set_exit(true);
      } else if (tag.first == "destination:street" && !tag.second.empty()) {
        w.set_destination_street_index(osmdata_.name_offset_map.index(tag.second));
        w.set_exit(true);
      } else if (tag.first == "destination:street:to" && !tag.second.empty()) {
        w.set_destination_street_to_index(osmdata_.name_offset_map.index(tag.second));
        w.set_exit(true);
      } else if (tag.first == "junction:ref" && !tag.second.empty()) {
        w.set_junction_ref_index(osmdata_.name_offset_map.index(tag.second));
        w.set_exit(true);
      } else if (tag.first == "turn:lanes" || tag.first == "turn:lanes:forward") {
        // Turn lanes in the forward direction
        w.set_fwd_turn_lanes_index(osmdata_.name_offset_map.index(tag.second));
      } else if (tag.first == "turn:lanes:backward") {
        // Turn lanes in the reverse direction
        w.set_bwd_turn_lanes_index(osmdata_.name_offset_map.index(tag.second));
      } else if (tag.first == "guidance_view:jct:base" ||
                 tag.first == "guidance_view:jct:base:forward") {
        w.set_fwd_jct_base_index(osmdata_.name_offset_map.index(tag.second));
      } else if (tag.first == "guidance_view:jct:overlay" ||
                 tag.first == "guidance_view:jct:overlay:forward") {
        w.set_fwd_jct_overlay_index(osmdata_.name_offset_map.index(tag.second));
      } else if (tag.first == "guidance_view:jct:base:backward") {
        w.set_bwd_jct_base_index(osmdata_.name_offset_map.index(tag.second));
      } else if (tag.first == "guidance_view:jct:overlay:backward") {
        w.set_bwd_jct_overlay_index(osmdata_.name_offset_map.index(tag.second));
      }
    }

    if (use_direction_on_ways_ && !ref.empty()) {
      if (direction.empty()) {
        w.set_ref_index(osmdata_.name_offset_map.index(ref));
      } else {
        std::vector<std::string> refs = GetTagTokens(ref);
        std::vector<std::string> directions = GetTagTokens(direction);

        std::string tmp_ref;
        if (refs.size() == directions.size()) {
          for (uint32_t i = 0; i < refs.size(); i++) {
            if (!tmp_ref.empty()) {
              tmp_ref += ";";
            }
            if (!directions.at(i).empty())
              tmp_ref += refs.at(i) + " " + directions.at(i);
            else
              tmp_ref += refs.at(i);
          }
          w.set_ref_index(osmdata_.name_offset_map.index(tmp_ref));
        } else
          w.set_ref_index(osmdata_.name_offset_map.index(ref));
      }
    }

    if (use_direction_on_ways_ && !int_ref.empty()) {
      if (int_direction.empty()) {
        w.set_int_ref_index(osmdata_.name_offset_map.index(int_ref));
      } else {
        std::vector<std::string> int_refs = GetTagTokens(int_ref);
        std::vector<std::string> int_directions = GetTagTokens(int_direction);

        std::string tmp_ref;
        if (int_refs.size() == int_directions.size()) {
          for (uint32_t i = 0; i < int_refs.size(); i++) {
            if (!tmp_ref.empty()) {
              tmp_ref += ";";
            }
            if (!int_directions.at(i).empty())
              tmp_ref += int_refs.at(i) + " " + int_directions.at(i);
            else
              tmp_ref += int_refs.at(i);
          }
          w.set_int_ref_index(osmdata_.name_offset_map.index(tmp_ref));
        } else
          w.set_int_ref_index(osmdata_.name_offset_map.index(int_ref));
      }
    }

    // add int_refs to the end of the refs for now.  makes sure that we don't add dups.
    if (use_direction_on_ways_ && w.int_ref_index()) {
      std::string tmp = osmdata_.name_offset_map.name(w.ref_index());

      std::vector<std::string> rs = GetTagTokens(tmp);
      std::vector<std::string> is = GetTagTokens(osmdata_.name_offset_map.name(w.int_ref_index()));
      bool bFound = false;

      for (auto& i : is) {
        for (auto& r : rs) {
          if (i == r) {
            bFound = true;
            break;
          }
        }
        if (!bFound) {
          if (!tmp.empty()) {
            tmp += ";";
          }
          tmp += i;
        }
        bFound = false;
      }
      if (!tmp.empty()) {
        w.set_ref_index(osmdata_.name_offset_map.index(tmp));
      }
      // no matter what, clear out the int_ref.
      w.set_int_ref_index(0);
    }

    // Process mtb tags.
    auto mtb_scale = results.find("mtb:scale");
    bool has_mtb_scale = mtb_scale != results.end();
    if (has_mtb_scale) {
      int scale = get_number("mtb:scale", mtb_scale->second);
      if (scale >= 0) {
        // Set surface based on scale
        uint32_t scale = stoi(mtb_scale->second);
        if (scale == 0) {
          w.set_surface(Surface::kDirt);
        } else if (scale == 1) {
          w.set_surface(Surface::kGravel);
        } else {
          w.set_surface(Surface::kPath);
        }
        has_surface = true;

        // Set bicycle access to true for all but the highest scale.
        bool access = scale < kMaxMtbScale;
        if (access && !w.oneway_reverse()) {
          w.set_bike_forward(true);
        }
        if (access && !w.oneway()) {
          w.set_bike_backward(true);
        }
      }
    }

    auto mtb_uphill_scale = results.find("mtb:scale:uphill");
    bool has_mtb_uphill_scale = mtb_uphill_scale != results.end();
    if (has_mtb_uphill_scale) {
      int scale = get_number("mtb:uphill:scale", mtb_uphill_scale->second);
      if (scale >= 0) {
        // Set surface based on scale (if no scale exists)
        uint32_t scale = stoi(mtb_uphill_scale->second);
        if (!has_mtb_scale) {
          if (scale < 2) {
            w.set_surface(Surface::kGravel);
          } else {
            w.set_surface(Surface::kPath);
          }
          has_surface = true;
        }

        // Set bicycle access to true for all but the highest scale.
        bool access = scale < kMaxMtbUphillScale;
        if (access && !w.oneway_reverse()) {
          w.set_bike_forward(true);
        }
        if (access && !w.oneway()) {
          w.set_bike_backward(true);
        }
      }
    }

    // IMBA scale
    auto mtb_imba_scale = results.find("mtb:scale:imba");
    bool has_mtb_imba = mtb_imba_scale != results.end();
    if (has_mtb_imba) {
      // Update bike access (only if neither mtb:scale nor mtb:scale:uphill is present)
      if (!has_mtb_scale && !has_mtb_uphill_scale) {
        if (!w.oneway_reverse()) {
          w.set_bike_forward(true);
        }
        if (!w.oneway()) {
          w.set_bike_backward(true);
        }
      }
    }

    // Only has MTB description - set bicycle access.
    bool has_mtb_desc = results.find("mtb:description") != results.end();
    if (has_mtb_desc && !has_mtb_scale && !has_mtb_uphill_scale && !has_mtb_imba) {
      if (!w.oneway_reverse()) {
        w.set_bike_forward(true);
      }
      if (!w.oneway()) {
        w.set_bike_backward(true);
      }
    }

    // if no surface and tracktype but we have a sac_scale, set surface to path.
    if (!has_surface) {
      if (results.find("sac_scale") != results.end()) {
        w.set_surface(Surface::kPath);
      } else {
        // If no surface has been set by a user, assign a surface based on Road Class and Use
        switch (w.road_class()) {

          case RoadClass::kMotorway:
          case RoadClass::kTrunk:
          case RoadClass::kPrimary:
          case RoadClass::kSecondary:
          case RoadClass::kTertiary:
          case RoadClass::kUnclassified:
          case RoadClass::kResidential:
            w.set_surface(Surface::kPavedSmooth);
            break;
          default:
            switch (w.use()) {
              case Use::kFootway:
              case Use::kPedestrian:
              case Use::kSidewalk:
              case Use::kPath:
              case Use::kBridleway:
                w.set_surface(Surface::kCompacted);
                break;
              case Use::kTrack:
                w.set_surface(Surface::kDirt);
                break;
              case Use::kRoad:
              case Use::kParkingAisle:
              case Use::kDriveway:
              case Use::kAlley:
              case Use::kEmergencyAccess:
              case Use::kDriveThru:
              case Use::kLivingStreet:
                w.set_surface(Surface::kPavedSmooth);
                break;
              case Use::kCycleway:
              case Use::kSteps:
                w.set_surface(Surface::kPaved);
                break;
              default:
                // TODO:  see if we can add more logic when a user does not
                // specify a surface.
                w.set_surface(Surface::kPaved);
                break;
            }
            break;
        }
      }
    }

    // set the speed
    if (has_average_speed) {
      w.set_speed(average_speed);
    } else if (has_advisory_speed) {
      w.set_speed(advisory_speed);
    } else if (has_max_speed && max_speed != kUnlimitedSpeedLimit) {
      // don't use unlimited speed limit for default edge speed
      w.set_speed(max_speed);
    } else if (has_default_speed && !w.forward_tagged_speed() && !w.backward_tagged_speed()) {
      w.set_speed(default_speed);
    }

    // set the speed limit
    if (has_max_speed) {
      w.set_speed_limit(max_speed);
    }

    // I hope this does not happen, but it probably will (i.e., user sets forward speed
    // and not the backward speed and vice versa.)
    if (w.forward_tagged_speed() && !w.backward_tagged_speed()) {
      if (!w.oneway()) {
        w.set_backward_speed(w.forward_speed());
        w.set_backward_tagged_speed(true);
      } else // fallback to default speed.
        w.set_speed(default_speed);
    } else if (!w.forward_tagged_speed() && w.backward_tagged_speed()) {
      if (!w.oneway()) {
        w.set_forward_speed(w.backward_speed());
        w.set_forward_tagged_speed(true);
      } else // fallback to default speed.
        w.set_speed(default_speed);
    }

    // default to drive on right.
    w.set_drive_on_right(true);

    // ferries / auto trains need to be set to highway cut off in config.
    if (w.ferry() || w.rail()) {
      w.set_road_class(highway_cutoff_rc_);
    }

    // Delete the name from from name field if it exists in the ref.
    if (!name.empty() && w.ref_index()) {
      std::vector<std::string> names = GetTagTokens(name);
      std::vector<std::string> refs = GetTagTokens(osmdata_.name_offset_map.name(w.ref_index()));
      bool bFound = false;

      std::string tmp;

      for (auto& name : names) {
        for (auto& ref : refs) {
          if (name == ref) {
            bFound = true;
            break;
          }
        }
        if (!bFound) {
          if (!tmp.empty()) {
            tmp += ";";
          }
          tmp += name;
        }
        bFound = false;
      }
      if (!tmp.empty()) {
        w.set_name_index(osmdata_.name_offset_map.index(tmp));
      }
    } else {
      w.set_name_index(osmdata_.name_offset_map.index(name));
    }

    // Infer cul-de-sac if a road edge is a loop and is low classification.
    if (!w.roundabout() && loop_nodes_.size() != nodes.size() && w.use() == Use::kRoad &&
        w.road_class() > RoadClass::kTertiary) {
      w.set_use(Use::kCuldesac);
    }

    if (has_user_tags) {
      w.set_has_user_tags(true);
      access_->push_back(access);
    }
    // Add the way to the list
    ways_->push_back(w);
  }

  virtual void relation_callback(const uint64_t osmid,
                                 const OSMPBF::Tags& tags,
                                 const std::vector<OSMPBF::Member>& members) override {
    // Get tags
    Tags results =
        tags.empty() ? empty_relation_results_ : lua_.Transform(OSMType::kRelation, osmid, tags);
    if (results.size() == 0) {
      return;
    }

    // unsorted extracts are just plain nasty, so they can bugger off!
    if (osmid < last_relation_) {
      throw std::runtime_error("Detected unsorted input data");
    }
    last_relation_ = osmid;

    OSMRestriction restriction{};
    OSMRestriction to_restriction{};

    uint64_t from_way_id = 0;
    bool isRestriction = false, isTypeRestriction = false, hasRestriction = false;
    bool isRoad = false, isRoute = false, isBicycle = false, isConnectivity = false;
    bool isConditional = false, has_multiple_times = false;
    uint32_t bike_network_mask = 0;

    std::string network, ref, name, except;
    std::string from_lanes, from, to_lanes, to;
    std::string condition, direction;
    std::string hour_start, hour_end, day_start, day_end;
    uint32_t modes = 0;

    for (const auto& tag : results) {
      if (tag.first == "type") {
        if (tag.second == "restriction") {
          isRestriction = true;
        } else if (tag.second == "route") {
          isRoute = true;
        } else if (tag.second == "connectivity") {
          isConnectivity = true;
        }
      } else if (tag.first == "route") {
        if (tag.second == "road") {
          isRoad = true;
        } else if (tag.second == "bicycle" || tag.second == "mtb") {
          isBicycle = true;
        }
      } else if (tag.first == "restriction:conditional") {
        isConditional = true;
        condition = tag.second;
      } else if (tag.first == "direction") {
        direction = tag.second;
      } else if (tag.first == "network") {
        network = tag.second; // US:US
      } else if (tag.first == "ref") {
        ref = tag.second;
      } else if (tag.first == "name") {
        name = tag.second;
      } else if (tag.first == "except") {
        except = tag.second;
      } else if ((tag.first == "restriction" || tag.first == "restriction:motorcar" ||
                  tag.first == "restriction:motorcycle" || tag.first == "restriction:taxi" ||
                  tag.first == "restriction:bus" || tag.first == "restriction:bicycle" ||
                  tag.first == "restriction:hgv" || tag.first == "restriction:hazmat" ||
                  tag.first == "restriction:emergency") &&
                 !tag.second.empty()) {
        isRestriction = true;
        if (tag.first != "restriction") {
          isTypeRestriction = true;
        }

        if (tag.first == "restriction:motorcar") {
          modes |= (kAutoAccess | kMopedAccess);
        } else if (tag.first == "restriction:motorcycle") {
          modes |= kMotorcycleAccess;
        } else if (tag.first == "restriction:taxi") {
          modes |= kTaxiAccess;
        } else if (tag.first == "restriction:bus") {
          modes |= kBusAccess;
        } else if (tag.first == "restriction:bicycle") {
          modes |= kBicycleAccess;
        } else if (tag.first == "restriction:hgv" || tag.first == "restriction:hazmat") {
          modes |= kTruckAccess;
        } else if (tag.first == "restriction:emergency") {
          modes |= kEmergencyAccess;
        }

        RestrictionType type = (RestrictionType)std::stoi(tag.second);

        switch (type) {

          case RestrictionType::kNoLeftTurn:
          case RestrictionType::kNoRightTurn:
          case RestrictionType::kNoStraightOn:
          case RestrictionType::kNoUTurn:
          case RestrictionType::kOnlyRightTurn:
          case RestrictionType::kOnlyLeftTurn:
          case RestrictionType::kOnlyStraightOn:
          case RestrictionType::kNoEntry:
          case RestrictionType::kNoExit:
          case RestrictionType::kNoTurn:
            hasRestriction = true;
            restriction.set_type(type);
            break;
          default:
            return;
        }
      }
      // sample with date time.  1168738
      else if (tag.first == "hour_on") {
        // invalid data
        if (tag.second.find(":") == std::string::npos) {
          return;
        }

        // hour_on = 06:00;16:00
        if (tag.second.find(";") != std::string::npos) {
          has_multiple_times = true;
        }

        isConditional = true;
        hour_start = tag.second;
      } else if (tag.first == "hour_off") {
        // invalid data
        if (tag.second.find(":") == std::string::npos) {
          return;
        }

        // hour_on = 06:00;16:00
        if (tag.second.find(";") != std::string::npos) {
          has_multiple_times = true;
        }

        isConditional = true;
        hour_end = tag.second;
      } else if (tag.first == "day_on") {
        isConditional = true;
        day_start = tag.second;
      } else if (tag.first == "day_off") {
        isConditional = true;
        day_end = tag.second;
      } else if (tag.first == "bike_network_mask") {
        bike_network_mask = std::stoi(tag.second);
      } else if (tag.first == "to:lanes") {
        to_lanes = tag.second;
      } else if (tag.first == "from:lanes") {
        from_lanes = tag.second;
      } else if (tag.first == "to") {
        to = tag.second;
      } else if (tag.first == "from") {
        from = tag.second;
      }
    } // for (const auto& tag : results)

    std::vector<std::string> net = GetTagTokens(network, ':');
    bool special_network = false;
    if (net.size() == 3) {
      std::string value = net.at(2);
      boost::algorithm::to_lower(value);

      if (value == "turnpike" || value == "tp" || value == "fm" || value == "rm" || value == "loop" ||
          value == "spur" || value == "truck" || value == "business" || value == "bypass" ||
          value == "belt" || value == "alternate" || value == "alt" || value == "toll" ||
          value == "cr" || value == "byway" || value == "scenic" || value == "connector" ||
          value == "county")
        special_network = true;
    }

    if (isBicycle && isRoute && !network.empty()) {
      OSMBike bike;
      const uint32_t name_index = osmdata_.name_offset_map.index(name);
      const uint32_t ref_index = osmdata_.name_offset_map.index(ref);

      // if the network is not of type lcn, rcn, ncn, or mtb don't save.
      if (!bike_network_mask) {
        return;
      }

      bike.bike_network = bike_network_mask;
      bike.name_index = name_index;
      bike.ref_index = ref_index;

      for (const auto& member : members) {
        osmdata_.bike_relations.insert(BikeMultiMap::value_type(member.member_id, bike));
      }

    } else if (isRoad && isRoute && !network.empty() &&
               ((net.size() == 2 && !ref.empty()) ||
                (net.size() == 3 && net.at(0) == "US" && special_network))) {

      if (net.size() == 3 && net.at(2) == "Turnpike")
        net[2] = "TP";

      std::string reference;
      if (net.size() == 2 && !ref.empty()) {
        if (ref.size() == 4 && net.at(1).size() == 2) { // NJTP
          if (net.at(1) + "TP" == ref)
            reference = ref;
          else
            return;
        } else
          reference = net.at(1) + " " + ref; // US 51 or I 95
      } else if (special_network && !ref.empty())
        reference = net.at(2) + " " + ref;
      else
        reference = net.at(1) + net.at(2); // PATP

      bool bfound = false;
      for (const auto& member : members) {
        if (member.role.empty() || member.role == "forward" || member.role == "backward") {
          continue;
        }
        direction = member.role;
        osmdata_.add_to_name_map(member.member_id, direction, reference);
        bfound = true;
      }

      // direction is already set via a direction tag and not at the member level.
      if (!direction.empty() && !bfound) {
        for (const auto& member : members) {
          if (member.role == "forward") {
            osmdata_.add_to_name_map(member.member_id, direction, reference);
          } else if (member.role == "backward") {
            osmdata_.add_to_name_map(member.member_id, direction, reference, false);
          }
        }
      }
    } else if (isConnectivity && (!to_lanes.empty() || !to.empty()) &&
               (!from_lanes.empty() || !from.empty())) {
      uint32_t from_way_id = 0;
      uint32_t to_way_id = 0;
      for (const auto& member : members) {
        // from and to must be of type 1(way).
        if (member.role == "from" &&
            member.member_type == OSMPBF::Relation::MemberType::Relation_MemberType_WAY) {
          from_way_id = member.member_id;
        } else if (member.role == "to" &&
                   member.member_type == OSMPBF::Relation::MemberType::Relation_MemberType_WAY) {
          to_way_id = member.member_id;
        }
      }

      if (from_way_id && to_way_id) {
        uint32_t to_idx = osmdata_.name_offset_map.index(std::max(to, to_lanes));
        uint32_t from_idx = osmdata_.name_offset_map.index(std::max(from, from_lanes));
        osmdata_.lane_connectivity_map.insert(
            OSMLaneConnectivityMultiMap::value_type(to_way_id,
                                                    OSMLaneConnectivity{to_way_id, from_way_id,
                                                                        to_idx, from_idx}));
      }
    } else if (isRestriction && hasRestriction) {
      std::vector<uint64_t> vias;

      for (const auto& member : members) {

        // from and to must be of type 1(way).  via must be of type 0(node)
        if (member.role == "from" &&
            member.member_type == OSMPBF::Relation::MemberType::Relation_MemberType_WAY) {
          from_way_id = member.member_id;
        } else if (member.role == "to" &&
                   member.member_type == OSMPBF::Relation::MemberType::Relation_MemberType_WAY) {
          if (!restriction.to())
            restriction.set_to(member.member_id);
        } else if (member.role == "via" &&
                   member.member_type == OSMPBF::Relation::MemberType::Relation_MemberType_NODE) {
          if (vias.size()) { // mix of nodes and ways.  Not supported yet.
            from_way_id = 0;
            break;
          }
          restriction.set_via(member.member_id);
        } else if (member.role == "via" &&
                   member.member_type == OSMPBF::Relation::MemberType::Relation_MemberType_WAY) {
          if (restriction.via()) { // mix of nodes and ways.  Not supported yet.
            from_way_id = 0;
            break;
          }
          vias.push_back(member.member_id);
          osmdata_.via_set.insert(member.member_id);
        }
      }

      if (vias.size() > kMaxViasPerRestriction) {
        LOG_INFO("skipping restriction with vias > the max allowed.  OSMID: " +
                 std::to_string(osmid));
        from_way_id = 0;
      }
      // Add the restriction to the list.
      if (from_way_id != 0 && (restriction.via() || vias.size()) && restriction.to()) {
        // check for exceptions
        // isTypeRestriction == true means has restriction:<vehicle> key; otherwise, just a
        // restriction key
        if (!isTypeRestriction) {

          modes = (kAutoAccess | kMopedAccess | kTaxiAccess | kBusAccess | kBicycleAccess |
                   kTruckAccess | kEmergencyAccess | kMotorcycleAccess);
          // remove access as the restriction does not apply to these modes.
          std::vector<std::string> tokens = GetTagTokens(except);
          for (const auto& t : tokens) {
            if (t == "motorcar") {
              modes = modes & ~(kAutoAccess | kMopedAccess);
            } else if (t == "motorcycle") {
              modes = modes & ~kMotorcycleAccess;
            } else if (t == "psv") {
              modes = modes & ~(kTaxiAccess | kBusAccess);
            } else if (t == "taxi") {
              modes = modes & ~kTaxiAccess;
            } else if (t == "bus") {
              modes = modes & ~kBusAccess;
            } else if (t == "bicycle") {
              modes = modes & ~kBicycleAccess;
            } else if (t == "hgv") {
              modes = modes & ~kTruckAccess;
            } else if (t == "emergency") {
              modes = modes & ~kEmergencyAccess;
            }
          }
        }
        // restriction:<vehicle> key exists but it is a simple restriction
        // change to a complex restriction with modes.
        // or
        // restriction = x with except tags; change to a complex
        // restriction with modes.
        if (vias.size() == 0 &&
            (isTypeRestriction || isConditional || (!isTypeRestriction && except.size()))) {

          restriction.set_via(0);
          vias.push_back(restriction.to());
          osmdata_.via_set.insert(restriction.to());

          if (isConditional) {
            restriction.set_modes(modes);
            // simple restriction, but is a timed restriction
            // change to complex and set date and time info
            if (condition.empty()) {
              condition = day_start + "-";
              condition += day_end;
              // do we have multiple times entered?
              if (!has_multiple_times) {
                // no we do not...add the hours to the condition
                condition += " " + hour_start + "-";
                condition += hour_end;
              }
              // yes multiple times
              // 06:00;17:00
              // 11:00;20:00
              else {
                std::vector<std::string> hour_on = GetTagTokens(hour_start, ';');
                std::vector<std::string> hour_off = GetTagTokens(hour_end, ';');

                if (hour_on.size() > 1 && hour_on.size() == hour_off.size()) {
                  std::string hours;
                  // convert to the format of 07:30-09:30,17:30-19:30
                  for (uint32_t i = 0; i < hour_on.size(); i++) {
                    if (!hours.empty()) {
                      hours += ",";
                    }
                    hours += hour_on.at(i) + "-";
                    hours += hour_off.at(i);
                  }
                  condition += " " + hours;
                } else {
                  return; // should not make it here; has to be bad data.
                }
              } // else
            }   // if (condition.empty())

            std::vector<std::string> conditions = GetTagTokens(condition, ';');

            if (conditions.size()) {
              restriction.set_from(from_way_id);
              restriction.set_vias(vias);
              // for bi-directional we need to create the restriction in reverse.  flip the to and
              // from. also in order to avoid duplicate data in the from and to restrictions, we
              // only need to store the mode, from, and to for the to_restrictions.
              to_restriction.set_from(restriction.to());
              to_restriction.set_to(from_way_id);
              to_restriction.set_modes(restriction.modes());
              complex_restrictions_to_->push_back(to_restriction);
            } else {
              return; // bad data
            }

            for (const auto& c : conditions) {
              std::vector<uint64_t> values = get_time_range(c);
              for (const auto& v : values) { // could have multiple time domains
                restriction.set_time_domain(v);
                complex_restrictions_from_->push_back(restriction);
              }
            }
            return;
          } // if (isConditional)
        }   // end turning into complex restriction

        restriction.set_modes(modes);

        // complex restrictions -- add to end map.
        if (vias.size()) {
          restriction.set_from(from_way_id);
          restriction.set_vias(vias);
          // for bi-directional we need to create the restriction in reverse.  flip the to and from.
          // also in order to avoid duplicate data in the from and to restrictions, we only need
          // to store the mode, from, and to for the to_restrictions.
          to_restriction.set_from(restriction.to());
          to_restriction.set_to(from_way_id);
          to_restriction.set_modes(restriction.modes());
          complex_restrictions_to_->push_back(to_restriction);
          complex_restrictions_from_->push_back(restriction);
        } else { // simple restriction
          osmdata_.restrictions.insert(RestrictionsMultiMap::value_type(from_way_id, restriction));
        }
      }
    }
  }

  virtual void changeset_callback(const uint64_t changeset_id) override {
    osmdata_.max_changeset_id_ = std::max(osmdata_.max_changeset_id_, changeset_id);
  }

  // lets the sequences be set and reset
  void reset(sequence<OSMWay>* ways,
             sequence<OSMWayNode>* way_nodes,
             sequence<OSMAccess>* access,
             sequence<OSMRestriction>* complex_restrictions_from,
             sequence<OSMRestriction>* complex_restrictions_to,
             sequence<OSMNode>* bss_nodes) {
    // reset the pointers (either null them out or set them to something valid)
    ways_.reset(ways);
    way_nodes_.reset(way_nodes);
    access_.reset(access);
    complex_restrictions_from_.reset(complex_restrictions_from);
    complex_restrictions_to_.reset(complex_restrictions_to);
    bss_nodes_.reset(bss_nodes);
  }

  // Configuration option to include driveways
  bool include_driveways_;

  // Configuration option indicating whether or not to infer internal intersections during the graph
  // enhancer phase or use the internal_intersection key from the pbf
  bool infer_internal_intersections_;

  // Configuration option indicating whether or not to infer turn channels during the graph
  // enhancer phase or use the turn_channel key from the pbf
  bool infer_turn_channels_;

  // Configuration option indicating whether or not to process the direction key on the ways or
  // utilize the guidance relation tags during the parsing phase
  bool use_direction_on_ways_;

  // Configuration option indicating whether or not to process the alt_name key on the ways during the
  // parsing phase
  bool allow_alt_name_;

  // Road class assignment needs to be set to the highway cutoff for ferries and auto trains.
  RoadClass highway_cutoff_rc_;

  // Lua Tag Transformation class
  LuaTagTransform lua_;

  // Pointer to all the OSM data (for use by callbacks)
  OSMData& osmdata_;

  // Ways and nodes written to file, nodes are written in the order they appear in way (shape)
  std::unique_ptr<sequence<OSMWay>> ways_;
  std::unique_ptr<sequence<OSMWayNode>> way_nodes_;
  // When updating the references with the node information we keep the last index we looked at
  // this lets us only have to iterate over the whole set once
  size_t current_way_node_index_;
  uint64_t last_node_, last_way_, last_relation_;
  std::unordered_map<uint64_t, size_t> loop_nodes_;

  // user entered access
  std::unique_ptr<sequence<OSMAccess>> access_;
  // from complex restrictions
  std::unique_ptr<sequence<OSMRestriction>> complex_restrictions_from_;
  //  used to find out if a wayid is the to edge for a complex restriction
  std::unique_ptr<sequence<OSMRestriction>> complex_restrictions_to_;

  // bss nodes
  std::unique_ptr<sequence<OSMNode>> bss_nodes_;

  // empty objects initialized with defaults to use when no tags are present on objects
  Tags empty_node_results_;
  Tags empty_way_results_;
  Tags empty_relation_results_;
};

} // namespace

namespace valhalla {
namespace mjolnir {

OSMData PBFGraphParser::ParseWays(const boost::property_tree::ptree& pt,
                                  const std::vector<std::string>& input_files,
                                  const std::string& ways_file,
                                  const std::string& way_nodes_file,
                                  const std::string& access_file) {
  // TODO: option 1: each one threads makes an osmdata and we splice them together at the end
  // option 2: synchronize around adding things to a single osmdata. will have to test to see
  // which is the least expensive (memory and speed). leaning towards option 2
  unsigned int threads =
      std::max(static_cast<unsigned int>(1),
               pt.get<unsigned int>("concurrency", std::thread::hardware_concurrency()));

  // Create OSM data. Set the member pointer so that the parsing callback methods can use it.
  OSMData osmdata{};
  graph_callback callback(pt, osmdata);

  LOG_INFO("Parsing files for ways: " + boost::algorithm::join(input_files, ", "));

  // hold open all the files so that if something else (like diff application)
  // needs to mess with them we wont have troubles with inodes changing underneath us
  std::list<std::ifstream> file_handles;
  for (const auto& input_file : input_files) {
    file_handles.emplace_back(input_file, std::ios::binary);
    if (!file_handles.back().is_open()) {
      throw std::runtime_error("Unable to open: " + input_file);
    }
  }

  callback.reset(new sequence<OSMWay>(ways_file, true),
                 new sequence<OSMWayNode>(way_nodes_file, true),
                 new sequence<OSMAccess>(access_file, true), nullptr, nullptr, nullptr);
  // Parse the ways and find all node Ids needed (those that are part of a
  // way's node list. Iterate through each pbf input file.
  LOG_INFO("Parsing ways...");
  for (auto& file_handle : file_handles) {
    callback.current_way_node_index_ = callback.last_node_ = callback.last_way_ =
        callback.last_relation_ = 0;
    OSMPBF::Parser::parse(file_handle,
                          static_cast<OSMPBF::Interest>(OSMPBF::Interest::WAYS |
                                                        OSMPBF::Interest::CHANGESETS),
                          callback);
  }

  LOG_INFO("Finished with " + std::to_string(osmdata.osm_way_count) + " routable ways containing " +
           std::to_string(osmdata.osm_way_node_count) + " nodes");
  callback.reset(nullptr, nullptr, nullptr, nullptr, nullptr, nullptr);

  // we need to sort the access tags so that we can easily find them.
  LOG_INFO("Sorting osm access tags by way id...");
  {
    sequence<OSMAccess> access(access_file, false);
    access.sort([](const OSMAccess& a, const OSMAccess& b) { return a.way_id() < b.way_id(); });
  }

  LOG_INFO("Finished");

  // Return OSM data
  osmdata.initialized = true;
  return osmdata;
}

void PBFGraphParser::ParseRelations(const boost::property_tree::ptree& pt,
                                    const std::vector<std::string>& input_files,
                                    const std::string& complex_restriction_from_file,
                                    const std::string& complex_restriction_to_file,
                                    OSMData& osmdata) {
  // TODO: option 1: each one threads makes an osmdata and we splice them together at the end
  // option 2: synchronize around adding things to a single osmdata. will have to test to see
  // which is the least expensive (memory and speed). leaning towards option 2
  unsigned int threads =
      std::max(static_cast<unsigned int>(1),
               pt.get<unsigned int>("concurrency", std::thread::hardware_concurrency()));

  // Create OSM data. Set the member pointer so that the parsing callback methods can use it.
  graph_callback callback(pt, osmdata);

  // Read the OSMData to files if not initialized.
  if (!osmdata.initialized)
    callback.osmdata_.read_from_temp_files(pt.get<std::string>("tile_dir"));

  LOG_INFO("Parsing files for relations: " + boost::algorithm::join(input_files, ", "));

  // hold open all the files so that if something else (like diff application)
  // needs to mess with them we wont have troubles with inodes changing underneath us
  std::list<std::ifstream> file_handles;
  for (const auto& input_file : input_files) {
    file_handles.emplace_back(input_file, std::ios::binary);
    if (!file_handles.back().is_open()) {
      throw std::runtime_error("Unable to open: " + input_file);
    }
  }

  callback.reset(nullptr, nullptr, nullptr,
                 new sequence<OSMRestriction>(complex_restriction_from_file, true),
                 new sequence<OSMRestriction>(complex_restriction_to_file, true), nullptr);

  // Parse relations.
  LOG_INFO("Parsing relations...");
  for (auto& file_handle : file_handles) {
    callback.current_way_node_index_ = callback.last_node_ = callback.last_way_ =
        callback.last_relation_ = 0;
    OSMPBF::Parser::parse(file_handle,
                          static_cast<OSMPBF::Interest>(OSMPBF::Interest::RELATIONS |
                                                        OSMPBF::Interest::CHANGESETS),
                          callback);
  }
  LOG_INFO("Finished with " + std::to_string(osmdata.restrictions.size()) + " simple restrictions");
  LOG_INFO("Finished with " + std::to_string(osmdata.lane_connectivity_map.size()) +
           " lane connections");

  callback.reset(nullptr, nullptr, nullptr, nullptr, nullptr, nullptr);

  // Sort complex restrictions. Keep this scoped so the file handles are closed when done sorting.
  LOG_INFO("Sorting complex restrictions by from id...");
  {
    sequence<OSMRestriction> complex_restrictions_from(complex_restriction_from_file, false);
    complex_restrictions_from.sort(
        [](const OSMRestriction& a, const OSMRestriction& b) { return a < b; });
  }

  // Sort complex restrictions. Keep this scoped so the file handles are closed when done sorting.
  LOG_INFO("Sorting complex restrictions by to id...");
  {
    sequence<OSMRestriction> complex_restrictions_to(complex_restriction_to_file, false);
    complex_restrictions_to.sort(
        [](const OSMRestriction& a, const OSMRestriction& b) { return a < b; });
  }
  LOG_INFO("Finished");
}

void PBFGraphParser::ParseNodes(const boost::property_tree::ptree& pt,
                                const std::vector<std::string>& input_files,
                                const std::string& ways_file,
                                const std::string& way_nodes_file,
                                const std::string& bss_nodes_file,
                                OSMData& osmdata) {
  // TODO: option 1: each one threads makes an osmdata and we splice them together at the end
  // option 2: synchronize around adding things to a single osmdata. will have to test to see
  // which is the least expensive (memory and speed). leaning towards option 2
  unsigned int threads =
      std::max(static_cast<unsigned int>(1),
               pt.get<unsigned int>("concurrency", std::thread::hardware_concurrency()));

  // Create OSM data. Set the member pointer so that the parsing callback methods can use it.
  graph_callback callback(pt, osmdata);

  // Read the OSMData to files if not initialized.
  if (!osmdata.initialized)
    callback.osmdata_.read_from_temp_files(pt.get<std::string>("tile_dir"));

  LOG_INFO("Parsing files for nodes: " + boost::algorithm::join(input_files, ", "));

  // hold open all the files so that if something else (like diff application)
  // needs to mess with them we wont have troubles with inodes changing underneath us
  std::list<std::ifstream> file_handles;
  for (const auto& input_file : input_files) {
    file_handles.emplace_back(input_file, std::ios::binary);
    if (!file_handles.back().is_open()) {
      throw std::runtime_error("Unable to open: " + input_file);
    }
  }

  if (pt.get<bool>("import_bike_share_stations", false)) {
    LOG_INFO("Parsing bss nodes...");
    for (auto& file_handle : file_handles) {
      callback.current_way_node_index_ = callback.last_node_ = callback.last_way_ =
          callback.last_relation_ = 0;
      // we send a null way_nodes file so that only the bike share stations are parsed
      callback.reset(nullptr, nullptr, nullptr, nullptr, nullptr,
                     new sequence<OSMNode>(bss_nodes_file, true));
      OSMPBF::Parser::parse(file_handle, static_cast<OSMPBF::Interest>(OSMPBF::Interest::NODES),
                            callback);
    }
  }
  callback.reset(nullptr, nullptr, nullptr, nullptr, nullptr, nullptr);

  // we need to sort the refs so that we can easily (sequentially) update them
  // during node processing, we use memory mapping here because otherwise we aren't
  // using much mem, the scoping makes sure to let it go when done sorting
  LOG_INFO("Sorting osm way node references by node id...");
  {
    sequence<OSMWayNode> way_nodes(way_nodes_file, false);
    way_nodes.sort(
        [](const OSMWayNode& a, const OSMWayNode& b) { return a.node.osmid_ < b.node.osmid_; });
  }

  // Parse node in all the input files. Skip any that are not marked from
  // being used in a way.
  // TODO: we know how many knows we expect, stop early once we have that many
  LOG_INFO("Parsing nodes...");
  for (auto& file_handle : file_handles) {
    // each time we parse nodes we have to run through the way nodes file from the beginning because
    // because osm node ids are only sorted at the single pbf file level
    callback.reset(nullptr, new sequence<OSMWayNode>(way_nodes_file, false), nullptr, nullptr,
                   nullptr, nullptr);
    callback.current_way_node_index_ = callback.last_node_ = callback.last_way_ =
        callback.last_relation_ = 0;
    OSMPBF::Parser::parse(file_handle,
                          static_cast<OSMPBF::Interest>(OSMPBF::Interest::NODES |
                                                        OSMPBF::Interest::CHANGESETS),
                          callback);
  }
  uint64_t max_osm_id = callback.last_node_;
  callback.reset(nullptr, nullptr, nullptr, nullptr, nullptr, nullptr);
  LOG_INFO("Finished with " + std::to_string(osmdata.osm_node_count) +
           " nodes contained in routable ways");

  // we need to sort the refs so that we easily iterate over them for building edges
  // so we line them first by way index then by shape index of the node
  LOG_INFO("Sorting osm way node references by way index and node shape index...");
  {
    sequence<OSMWayNode> way_nodes(way_nodes_file, false);
    way_nodes.sort([](const OSMWayNode& a, const OSMWayNode& b) {
      if (a.way_index == b.way_index) {
        // TODO: if its equal we have screwed something up, should we check and throw here?
        return a.way_shape_node_index < b.way_shape_node_index;
      }
      return a.way_index < b.way_index;
    });
  }

  // Some OSM extracts do not have changeset Ids. For these set the max changeset Id
  // to the max OSM Id
  if (osmdata.max_changeset_id_ == 0) {
    osmdata.max_changeset_id_ = max_osm_id;
    LOG_INFO("Finished: max_osm_id " + std::to_string(osmdata.max_changeset_id_));
  } else {
    LOG_INFO("Finished: changeset id " + std::to_string(osmdata.max_changeset_id_));
  }

  // Log some information about extra node information and names
  LOG_INFO("Number of nodes with refs (exits) = " + std::to_string(osmdata.node_ref_count));
  LOG_INFO("Number of nodes with exit_to = " + std::to_string(osmdata.node_exit_to_count));
  LOG_INFO("Number of nodes with names = " + std::to_string(osmdata.node_name_count));
  LOG_INFO("Number of way refs = " + std::to_string(osmdata.way_ref.size()));
  LOG_INFO("Number of reverse way refs = " + std::to_string(osmdata.way_ref_rev.size()));
  LOG_INFO("Unique Node Strings (names, refs, etc.) = " + std::to_string(osmdata.node_names.Size()));
  LOG_INFO("Unique Strings (names, refs, etc.) = " + std::to_string(osmdata.name_offset_map.Size()));
}

} // namespace mjolnir
} // namespace valhalla<|MERGE_RESOLUTION|>--- conflicted
+++ resolved
@@ -58,49 +58,8 @@
   virtual ~graph_callback() {
   }
 
-<<<<<<< HEAD
-  graph_callback(const boost::property_tree::ptree& pt,
-                 OSMData& osmdata,
-                 const std::string& intersections_file = "",
-                 const std::string& shapes_file = "",
-                 bool read_data = false)
-      : shape_(pt.get<uint64_t>("id_table_size", kMaxOSMNodeId)),
-        intersection_(pt.get<uint64_t>("id_table_size", kMaxOSMNodeId)), osmdata_(osmdata),
-        lua_(get_lua(pt)) {
-
-    if (read_data) {
-      std::ifstream file(intersections_file, std::ios::in | std::ios::binary);
-      if (!file.is_open()) {
-        return;
-      }
-      // Read the count and then the via ids
-      uint64_t count = 0;
-      file.read(reinterpret_cast<char*>(&count), sizeof(uint64_t));
-      std::vector<uint64_t> bm(count);
-      file.read(reinterpret_cast<char*>(bm.data()), count * sizeof(uint64_t));
-      file.close();
-      intersection_.set_bitmarkers(bm);
-    }
-
-    if (read_data) {
-
-      std::ifstream file(shapes_file, std::ios::in | std::ios::binary);
-      if (!file.is_open()) {
-        return;
-      }
-
-      // Read the count and then the via ids
-      uint64_t count = 0;
-      file.read(reinterpret_cast<char*>(&count), sizeof(uint64_t));
-      std::vector<uint64_t> bm(count);
-      file.read(reinterpret_cast<char*>(bm.data()), count * sizeof(uint64_t));
-      file.close();
-      shape_.set_bitmarkers(bm);
-    }
-=======
   graph_callback(const boost::property_tree::ptree& pt, OSMData& osmdata)
       : osmdata_(osmdata), lua_(get_lua(pt)) {
->>>>>>> 4847887e
     current_way_node_index_ = last_node_ = last_way_ = last_relation_ = 0;
 
     highway_cutoff_rc_ = RoadClass::kPrimary;
