#include "baldr/graphreader.h"

#include <fstream>
#include <iostream>
#include <string>
#include <sys/stat.h>

#include "midgard/encoded.h"
#include "midgard/logging.h"

#include "baldr/connectivity_map.h"
#include "baldr/curl_tilegetter.h"
#include "filesystem.h"

using namespace valhalla::midgard;

namespace {
constexpr size_t DEFAULT_MAX_CACHE_SIZE = 1073741824; // 1 gig
constexpr size_t AVERAGE_TILE_SIZE = 2097152;         // 2 megs
constexpr size_t AVERAGE_MM_TILE_SIZE = 1024;         // 1k
} // namespace

namespace valhalla {
namespace baldr {

GraphReader::tile_extract_t::tile_extract_t(const boost::property_tree::ptree& pt) {
  // if you really meant to load it
  if (pt.get_optional<std::string>("tile_extract")) {
    try {
      // load the tar
      archive.reset(new midgard::tar(pt.get<std::string>("tile_extract")));
      // map files to graph ids
      for (auto& c : archive->contents) {
        try {
          auto id = GraphTile::GetTileId(c.first);
          tiles[id] = std::make_pair(const_cast<char*>(c.second.first), c.second.second);
        } catch (...) {
          // It's possible to put non-tile files inside the tarfile.  As we're only
          // parsing the file *name* as a GraphId here, we will just silently skip
          // any file paths that can't be parsed by GraphId::GetTileId()
          // If we end up with *no* recognizable tile files in the tarball at all,
          // checks lower down will warn on that.
        }
      }
      // couldn't load it
      if (tiles.empty()) {
        LOG_WARN("Tile extract contained no usuable tiles");
      } // loaded ok but with possibly bad blocks
      else {
        LOG_INFO("Tile extract successfully loaded with tile count: " + std::to_string(tiles.size()));
        if (archive->corrupt_blocks) {
          LOG_WARN("Tile extract had " + std::to_string(archive->corrupt_blocks) + " corrupt blocks");
        }
      }
    } catch (const std::exception& e) {
      LOG_ERROR(e.what());
      LOG_WARN("Tile extract could not be loaded");
    }
  }

  if (pt.get_optional<std::string>("traffic_extract")) {
    try {
      // load the tar
      traffic_archive.reset(new midgard::tar(pt.get<std::string>("traffic_extract")));
      // map files to graph ids
      for (auto& c : traffic_archive->contents) {
        try {
          auto id = GraphTile::GetTileId(c.first);
          traffic_tiles[id] = std::make_pair(const_cast<char*>(c.second.first), c.second.second);
        } catch (...) {
          // It's possible to put non-tile files inside the tarfile.  As we're only
          // parsing the file *name* as a GraphId here, we will just silently skip
          // any file paths that can't be parsed by GraphId::GetTileId()
          // If we end up with *no* recognizable tile files in the tarball at all,
          // checks lower down will warn on that.
        }
      }
      // couldn't load it
      if (traffic_tiles.empty()) {
        LOG_WARN("Traffic tile extract contained no usuable tiles");
      } // loaded ok but with possibly bad blocks
      else {
        LOG_INFO("Traffic tile extract successfully loaded with tile count: " +
                 std::to_string(traffic_tiles.size()));
        if (traffic_archive->corrupt_blocks) {
          LOG_WARN("Traffic tile extract had " + std::to_string(traffic_archive->corrupt_blocks) +
                   " corrupt blocks");
        }
      }
    } catch (const std::exception& e) {
      LOG_WARN(e.what());
      LOG_WARN("Traffic tile extract could not be loaded");
    }
  }
}

std::shared_ptr<const GraphReader::tile_extract_t>
GraphReader::get_extract_instance(const boost::property_tree::ptree& pt) {
  static std::shared_ptr<const GraphReader::tile_extract_t> tile_extract(
      new GraphReader::tile_extract_t(pt));
  return tile_extract;
}

// ----------------------------------------------------------------------------
// SimpleTileCache implementation
// ----------------------------------------------------------------------------

// Constructor.
SimpleTileCache::SimpleTileCache(size_t max_size) : cache_size_(0), max_cache_size_(max_size) {
}

// Reserves enough cache to hold (max_cache_size / tile_size) items.
void SimpleTileCache::Reserve(size_t tile_size) {
  cache_.reserve(max_cache_size_ / tile_size);
}

// Checks if tile exists in the cache.
bool SimpleTileCache::Contains(const GraphId& graphid) const {
  return cache_.find(graphid) != cache_.end();
}

// Lets you know if the cache is too large.
bool SimpleTileCache::OverCommitted() const {
  return cache_size_ > max_cache_size_;
}

// Clears the cache.
void SimpleTileCache::Clear() {
  cache_size_ = 0;
  cache_.clear();
}

// Get a pointer to a graph tile object given a GraphId.
const GraphTile* SimpleTileCache::Get(const GraphId& graphid) const {
  auto cached = cache_.find(graphid);
  if (cached != cache_.end()) {
    return &cached->second;
  }
  return nullptr;
}

// Puts a copy of a tile of into the cache.
const GraphTile* SimpleTileCache::Put(const GraphId& graphid, GraphTile&& tile, size_t size) {
  cache_size_ += size;
  return &cache_.emplace(graphid, std::move(tile)).first->second;
}

void SimpleTileCache::Trim() {
  Clear();
}

// ----------------------------------------------------------------------------
// TileCacheLRU implementation
// ----------------------------------------------------------------------------

// Constructor.
TileCacheLRU::TileCacheLRU(size_t max_size, MemoryLimitControl mem_control)
    : cache_size_(0), max_cache_size_(max_size), mem_control_(mem_control) {
}

void TileCacheLRU::Reserve(size_t tile_size) {
  assert(tile_size != 0);
  cache_.reserve(max_cache_size_ / tile_size);
}

bool TileCacheLRU::Contains(const GraphId& graphid) const {
  // todo: real experiments are needed to check if we need to
  // promote the entry in LRU list to the head here
  return cache_.find(graphid) != cache_.cend();
}

bool TileCacheLRU::OverCommitted() const {
  return cache_size_ > max_cache_size_;
}

void TileCacheLRU::Clear() {
  cache_size_ = 0;
  cache_.clear();
  key_val_lru_list_.clear();
}

void TileCacheLRU::Trim() {
  TrimToFit(0);
}

const GraphTile* TileCacheLRU::Get(const GraphId& graphid) const {
  auto cached = cache_.find(graphid);
  if (cached == cache_.cend()) {
    return nullptr;
  }

  const KeyValueIter& entry_iter = cached->second;
  MoveToLruHead(entry_iter);

  return &entry_iter->tile;
}

size_t TileCacheLRU::TrimToFit(const size_t required_size) {
  size_t freed_space = 0;
  while ((OverCommitted() || (max_cache_size_ - cache_size_) < required_size) &&
         !key_val_lru_list_.empty()) {
    const KeyValue& entry_to_evict = key_val_lru_list_.back();
    const auto tile_size = entry_to_evict.tile.header()->end_offset();
    cache_size_ -= tile_size;
    freed_space += tile_size;
    cache_.erase(entry_to_evict.id);
    key_val_lru_list_.pop_back();
  }
  return freed_space;
}

void TileCacheLRU::MoveToLruHead(const KeyValueIter& entry_iter) const {
  key_val_lru_list_.splice(key_val_lru_list_.begin(), key_val_lru_list_, entry_iter);
}

const GraphTile* TileCacheLRU::Put(const GraphId& graphid, GraphTile&& tile, size_t new_tile_size) {
  if (new_tile_size > max_cache_size_) {
    throw std::runtime_error("TileCacheLRU: tile size is bigger than max cache size");
  }

  auto cached = cache_.find(graphid);
  if (cached == cache_.end()) {
    if (mem_control_ == MemoryLimitControl::HARD) {
      TrimToFit(new_tile_size);
    }
    key_val_lru_list_.emplace_front(graphid, std::move(tile));
    cache_.emplace(graphid, key_val_lru_list_.begin());
  } else {
    // Value update; the new size may be different form the previous
    // TODO: in practice tile size for a specific id never changes
    //  if tile set is changed (e.g. new version), the cache should be cleared
    //  do we need to take it into account here? (can dramatically simplify the code)
    // note: SimpleTileCache does not handle the overwrite at the moment
    auto& entry_iter = cached->second;
    const auto old_tile_size = entry_iter->tile.header()->end_offset();

    // do it before TrimToFit avoid its eviction to free space
    MoveToLruHead(entry_iter);

    if (mem_control_ == MemoryLimitControl::HARD) {
      if (new_tile_size > old_tile_size) {
        const auto extra_size_required = new_tile_size - old_tile_size;
        // We do not allow insertion of items greater than the cache size
        // Thus it's not possible the current value will be evicted.
        TrimToFit(extra_size_required);
      }
    }

    entry_iter->tile = std::move(tile);
    cache_size_ -= old_tile_size;
  }
  cache_size_ += new_tile_size;

  return &key_val_lru_list_.front().tile;
}

// ----------------------------------------------------------------------------
// SynchronizedTileCache implementation
// ----------------------------------------------------------------------------

// Constructor.
SynchronizedTileCache::SynchronizedTileCache(TileCache& cache, std::mutex& mutex)
    : cache_(cache), mutex_ref_(mutex) {
}

// Reserves enough cache to hold (max_cache_size / tile_size) items.
void SynchronizedTileCache::Reserve(size_t tile_size) {
  std::lock_guard<std::mutex> lock(mutex_ref_);
  cache_.Reserve(tile_size);
}

// Checks if tile exists in the cache.
bool SynchronizedTileCache::Contains(const GraphId& graphid) const {
  std::lock_guard<std::mutex> lock(mutex_ref_);
  return cache_.Contains(graphid);
}

// Lets you know if the cache is too large.
bool SynchronizedTileCache::OverCommitted() const {
  std::lock_guard<std::mutex> lock(mutex_ref_);
  return cache_.OverCommitted();
}

// Clears the cache.
void SynchronizedTileCache::Clear() {
  std::lock_guard<std::mutex> lock(mutex_ref_);
  cache_.Clear();
}

void SynchronizedTileCache::Trim() {
  std::lock_guard<std::mutex> lock(mutex_ref_);
  cache_.Trim();
}

// Get a pointer to a graph tile object given a GraphId.
const GraphTile* SynchronizedTileCache::Get(const GraphId& graphid) const {
  std::lock_guard<std::mutex> lock(mutex_ref_);
  return cache_.Get(graphid);
}

// Puts a copy of a tile of into the cache.
const GraphTile* SynchronizedTileCache::Put(const GraphId& graphid, GraphTile&& tile, size_t size) {
  std::lock_guard<std::mutex> lock(mutex_ref_);
  return cache_.Put(graphid, std::move(tile), size);
}

// Constructs tile cache.
TileCache* TileCacheFactory::createTileCache(const boost::property_tree::ptree& pt) {
  size_t max_cache_size = pt.get<size_t>("max_cache_size", DEFAULT_MAX_CACHE_SIZE);

  bool use_lru_cache = pt.get<bool>("use_lru_mem_cache", false);
  auto lru_mem_control = pt.get<bool>("lru_mem_cache_hard_control", false)
                             ? TileCacheLRU::MemoryLimitControl::HARD
                             : TileCacheLRU::MemoryLimitControl::SOFT;

  // wrap tile cache with thread-safe version
  if (pt.get<bool>("global_synchronized_cache", false)) {
    // Handle synchronization of cache
    static std::mutex globalCacheMutex_;
    static std::shared_ptr<TileCache> globalTileCache_;
    // We need to lock the factory method itself to prevent races
    static std::mutex factoryMutex;
    std::lock_guard<std::mutex> lock(factoryMutex);
    if (!globalTileCache_) {
      if (use_lru_cache) {
        globalTileCache_.reset(new TileCacheLRU(max_cache_size, lru_mem_control));
      } else {
        globalTileCache_.reset(new SimpleTileCache(max_cache_size));
      }
    }
    return new SynchronizedTileCache(*globalTileCache_, globalCacheMutex_);
  }

  // Otherwise: No synchronization
  if (use_lru_cache) {
    return new TileCacheLRU(max_cache_size, lru_mem_control);
  }
  return new SimpleTileCache(max_cache_size);
}

// Constructor using separate tile files
GraphReader::GraphReader(const boost::property_tree::ptree& pt,
                         std::unique_ptr<tile_getter_t>&& tile_getter)
    : tile_extract_(get_extract_instance(pt)), tile_dir_(pt.get<std::string>("tile_dir", "")),
      tile_getter_(std::move(tile_getter)),
      max_concurrent_users_(pt.get<size_t>("max_concurrent_reader_users", 1)),
      tile_url_(pt.get<std::string>("tile_url", "")), cache_(TileCacheFactory::createTileCache(pt)) {
  if (!tile_getter_ && !tile_url_.empty()) {
    tile_getter_ = std::make_unique<curl_tile_getter_t>(max_concurrent_users_,
                                                        pt.get<std::string>("user_agent", ""),
                                                        pt.get<bool>("tile_url_gz", false));
  }

  // validate tile url
  if (!tile_url_.empty() && tile_url_.find(GraphTile::kTilePathPattern) == std::string::npos)
    throw std::runtime_error("Not found tilePath pattern in tile url");
  // Reserve cache (based on whether using individual tile files or shared,
  // mmap'd file
  cache_->Reserve(tile_extract_->tiles.empty() ? AVERAGE_TILE_SIZE : AVERAGE_MM_TILE_SIZE);
}

// Method to test if tile exists
bool GraphReader::DoesTileExist(const GraphId& graphid) const {
  if (!graphid.Is_Valid() || graphid.level() > TileHierarchy::get_max_level()) {
    return false;
  }
  // if you are using an extract only check that
  if (!tile_extract_->tiles.empty()) {
    return tile_extract_->tiles.find(graphid) != tile_extract_->tiles.cend();
  }
  // otherwise check memory or disk
  if (cache_->Contains(graphid)) {
    return true;
  }
  if (tile_dir_.empty())
    return false;
  std::string file_location =
      tile_dir_ + filesystem::path::preferred_separator + GraphTile::FileSuffix(graphid.Tile_Base());
  struct stat buffer;
  return stat(file_location.c_str(), &buffer) == 0 ||
         stat((file_location + ".gz").c_str(), &buffer) == 0;
}

<<<<<<< HEAD
bool GraphReader::DoesTileExist(const boost::property_tree::ptree& pt, const GraphId& graphid) {
  if (!graphid.Is_Valid() || graphid.level() > TileHierarchy::get_max_level()) {
    return false;
  }
  // if you are using an extract only check that
  auto extract = get_extract_instance(pt);
  if (!extract->tiles.empty()) {
    return extract->tiles.find(graphid) != extract->tiles.cend();
  }
  // otherwise check the disk
  std::string file_location = pt.get<std::string>("tile_dir") +
                              filesystem::path::preferred_separator +
                              GraphTile::FileSuffix(graphid.Tile_Base());
  struct stat buffer;
  return stat(file_location.c_str(), &buffer) == 0 ||
         stat((file_location + ".gz").c_str(), &buffer) == 0;
}

class TarballGraphMemory final : public GraphMemory {
public:
  TarballGraphMemory(std::shared_ptr<midgard::tar> archive, std::pair<char*, size_t> position)
      : archive_(std::move(archive)) {
    data = position.first;
    size = position.second;
  }

private:
  const std::shared_ptr<midgard::tar> archive_;
};

=======
>>>>>>> c6b159ca
// Get a pointer to a graph tile object given a GraphId. Return nullptr
// if the tile is not found/empty
const GraphTile* GraphReader::GetGraphTile(const GraphId& graphid) {
  // TODO: clear the cache automatically once we become overcommitted by a certain amount

  // Return nullptr if not a valid tile
  if (!graphid.Is_Valid()) {
    return nullptr;
  }

  // Check if the level/tileid combination is in the cache
  auto base = graphid.Tile_Base();
  if (auto cached = cache_->Get(base)) {
    // LOG_DEBUG("Memory cache hit " + GraphTile::FileSuffix(base));
    return cached;
  }

  // Try getting it from the memmapped tar extract
  if (!tile_extract_->tiles.empty()) {
    // Do we have this tile
    auto t = tile_extract_->tiles.find(base);
    if (t == tile_extract_->tiles.cend()) {
      // LOG_DEBUG("Memory map cache miss " + GraphTile::FileSuffix(base));
      return nullptr;
    }
    auto memory = std::make_unique<TarballGraphMemory>(tile_extract_->archive, t->second);

    auto traffic_ptr = tile_extract_->traffic_tiles.find(base);
    auto traffic_memory = traffic_ptr != tile_extract_->traffic_tiles.end()
                              ? std::make_unique<TarballGraphMemory>(tile_extract_->traffic_archive,
                                                                     traffic_ptr->second)
                              : nullptr;

    // This initializes the tile from mmap
    GraphTile tile(base, std::move(memory), std::move(traffic_memory));
    if (!tile.header()) {
      // LOG_DEBUG("Memory map cache miss " + GraphTile::FileSuffix(base));
      return nullptr;
    }
    // LOG_DEBUG("Memory map cache hit " + GraphTile::FileSuffix(base));

    // Keep a copy in the cache and return it
    size_t size = AVERAGE_MM_TILE_SIZE; // tile.end_offset();  // TODO what size??
    auto inserted = cache_->Put(base, std::move(tile), size);
    return inserted;
  } // Try getting it from flat file
  else {
    auto traffic_ptr = tile_extract_->traffic_tiles.find(base);
    auto traffic_memory = traffic_ptr != tile_extract_->traffic_tiles.end()
                              ? std::make_unique<TarballGraphMemory>(tile_extract_->traffic_archive,
                                                                     traffic_ptr->second)
                              : nullptr;

    // Try to get it from disk and if we cant..
    GraphTile tile(tile_dir_, base, std::move(traffic_memory));
    if (!tile.header()) {
      if (!tile_getter_) {
        return nullptr;
      }

      {
        std::lock_guard<std::mutex> lock(_404s_lock);
        if (_404s.find(base) != _404s.end()) {
          // LOG_DEBUG("Url cache miss " + GraphTile::FileSuffix(base));
          return nullptr;
        }
      }

      // Get it from the url and cache it to disk if you can
      tile = GraphTile::CacheTileURL(tile_url_, base, tile_getter_.get(), tile_dir_);
      if (!tile.header()) {
        std::lock_guard<std::mutex> lock(_404s_lock);
        _404s.insert(base);
        // LOG_DEBUG("Url cache miss " + GraphTile::FileSuffix(base));
        return nullptr;
      }
      // LOG_DEBUG("Url cache hit " + GraphTile::FileSuffix(base));
    } else {
      // LOG_DEBUG("Disk cache hit " + GraphTile::FileSuffix(base));
    }

    // Keep a copy in the cache and return it
    size_t size = tile.header()->end_offset();
    auto inserted = cache_->Put(base, std::move(tile), size);
    return inserted;
  }
}

// Convenience method to get an opposing directed edge graph Id.
GraphId GraphReader::GetOpposingEdgeId(const GraphId& edgeid, const GraphTile*& tile) {
  // If you cant get the tile you get an invalid id
  tile = GetGraphTile(edgeid);
  if (!tile) {
    return {};
  };
  // For now return an invalid Id if this is a transit edge
  const auto* directededge = tile->directededge(edgeid);
  if (directededge->IsTransitLine()) {
    return {};
  };

  // If edge leaves the tile get the end node's tile
  GraphId id = directededge->endnode();
  if (!GetGraphTile(id, tile)) {
    return {};
  };

  // Get the opposing edge
  id.set_id(tile->node(id)->edge_index() + directededge->opp_index());
  return id;
}

// Convenience method to determine if 2 directed edges are connected.
bool GraphReader::AreEdgesConnected(const GraphId& edge1, const GraphId& edge2) {
  // Check if there is a transition edge between n1 and n2
  auto is_transition = [this](const GraphId& n1, const GraphId& n2) {
    if (n1.level() == n2.level()) {
      return false;
    } else {
      const GraphTile* tile = GetGraphTile(n1);
      const NodeInfo* ni = tile->node(n1);
      if (ni->transition_count() == 0)
        return false;
      const NodeTransition* trans = tile->transition(ni->transition_index());
      for (uint32_t i = 0; i < ni->transition_count(); ++i, ++trans) {
        if (trans->endnode() == n2) {
          return true;
        }
      }
    }
    return false;
  };

  // Get both directed edges
  const GraphTile* t1 = GetGraphTile(edge1);
  const DirectedEdge* de1 = t1->directededge(edge1);
  const GraphTile* t2 = (edge2.Tile_Base() == edge1.Tile_Base()) ? t1 : GetGraphTile(edge2);
  const DirectedEdge* de2 = t2->directededge(edge2);
  if (de1->endnode() == de2->endnode() || is_transition(de1->endnode(), de2->endnode())) {
    return true;
  }

  // Get opposing edge to de1
  const DirectedEdge* de1_opp = GetOpposingEdge(edge1, t1);
  if (de1_opp &&
      (de1_opp->endnode() == de2->endnode() || is_transition(de1_opp->endnode(), de2->endnode()))) {
    return true;
  }

  // Get opposing edge to de2 and compare to both edge1 endnodes
  const DirectedEdge* de2_opp = GetOpposingEdge(edge2, t2);
  if (de2_opp && (de2_opp->endnode() == de1->endnode() || de2_opp->endnode() == de1_opp->endnode() ||
                  is_transition(de2_opp->endnode(), de1->endnode()) ||
                  is_transition(de2_opp->endnode(), de1_opp->endnode()))) {
    return true;
  }
  return false;
}

// Convenience method to determine if 2 directed edges are connected from
// end node of edge1 to the start node of edge2.
bool GraphReader::AreEdgesConnectedForward(const GraphId& edge1,
                                           const GraphId& edge2,
                                           const GraphTile*& tile) {
  // Get end node of edge1
  GraphId endnode = edge_endnode(edge1, tile);
  if (endnode.Tile_Base() != edge1.Tile_Base()) {
    tile = GetGraphTile(endnode);
    if (tile == nullptr) {
      return false;
    }
  }

  // If edge2 is on a different tile level transition to the node on that level
  if (edge2.level() != endnode.level()) {
    for (const auto& trans : tile->GetNodeTransitions(endnode)) {
      if (trans.endnode().level() == edge2.level()) {
        endnode = trans.endnode();
        tile = GetGraphTile(endnode);
        if (tile == nullptr) {
          return false;
        }
        break;
      }
    }
  }

  // Check if edge2's Id is an outgoing directed edge of the node
  const NodeInfo* node = tile->node(endnode);
  return (node->edge_index() <= edge2.id() && edge2.id() < (node->edge_index() + node->edge_count()));
}

// Get the shortcut edge that includes this edge.
GraphId GraphReader::GetShortcut(const GraphId& id) {
  // Lambda to get continuing edge at a node. Skips the specified edge Id
  // transition edges, shortcut edges, and transit connections. Returns
  // nullptr if more than one edge remains or no continuing edge is found.
  auto continuing_edge = [](const GraphTile* tile, const GraphId& edgeid, const NodeInfo* nodeinfo) {
    uint32_t idx = nodeinfo->edge_index();
    const DirectedEdge* continuing_edge = static_cast<const DirectedEdge*>(nullptr);
    const DirectedEdge* directededge = tile->directededge(idx);
    for (uint32_t i = 0; i < nodeinfo->edge_count(); i++, directededge++, idx++) {
      if (idx == edgeid.id() || directededge->is_shortcut() ||
          directededge->use() == Use::kTransitConnection ||
          directededge->use() == Use::kEgressConnection ||
          directededge->use() == Use::kPlatformConnection) {
        continue;
      }
      if (continuing_edge != nullptr) {
        return static_cast<const DirectedEdge*>(nullptr);
      }
      continuing_edge = directededge;
    }
    return continuing_edge;
  };

  // No shortcuts on the local level or transit level.
  if (id.level() >= TileHierarchy::levels().rbegin()->second.level) {
    return {};
  }

  // If this edge is a shortcut return this edge Id
  const GraphTile* tile = GetGraphTile(id);
  const DirectedEdge* directededge = tile->directededge(id);
  if (directededge->is_shortcut()) {
    return id;
  }

  // Walk backwards along the opposing directed edge until a shortcut
  // beginning is found or to get the continuing edge until a node that starts
  // the shortcut is found or there are 2 or more other regular edges at the
  // node.
  GraphId edgeid = id;
  const NodeInfo* node = nullptr;
  const DirectedEdge* cont_de = nullptr;
  while (true) {
    // Get the continuing directed edge. Initial case is to use the opposing
    // directed edge.
    cont_de = (node == nullptr) ? GetOpposingEdge(id) : continuing_edge(tile, edgeid, node);
    if (cont_de == nullptr) {
      return {};
    }

    // Get the end node and end node tile
    GraphId endnode = cont_de->endnode();
    if (cont_de->leaves_tile()) {
      tile = GetGraphTile(endnode.Tile_Base());
    }
    node = tile->node(endnode);

    // Get the opposing edge Id and its directed edge
    uint32_t idx = node->edge_index() + cont_de->opp_index();
    edgeid = {endnode.tileid(), endnode.level(), idx};
    directededge = tile->directededge(edgeid);
    if (directededge->superseded()) {
      // Get the shortcut edge Id that supersedes this edge
      uint32_t idx = node->edge_index() + (directededge->superseded() - 1);
      return GraphId(endnode.tileid(), endnode.level(), idx);
    }
  }
  return {};
}

// Unpack edges for a given shortcut edge
std::vector<GraphId> GraphReader::RecoverShortcut(const GraphId& shortcut_id) {
  // grab the shortcut edge
  const GraphTile* tile = GetGraphTile(shortcut_id);
  const DirectedEdge* shortcut = tile->directededge(shortcut_id);

  // bail if this isnt a shortcut
  if (!shortcut->is_shortcut()) {
    return {shortcut_id};
  }

  // loop over the edges leaving its begin node and find the superseded edge
  GraphId begin_node = edge_startnode(shortcut_id);
  if (!begin_node)
    return {shortcut_id};

  // loop over the edges leaving its begin node and find the superseded edge
  std::vector<GraphId> edges;
  for (const DirectedEdge& de : tile->GetDirectedEdges(begin_node.id())) {
    if (shortcut->shortcut() & de.superseded()) {
      edges.push_back(tile->header()->graphid());
      edges.back().set_id(&de - tile->directededge(0));
      break;
    }
  }

  // bail if we couldnt find it
  if (edges.empty()) {
    LOG_ERROR("Unable to recover shortcut for edgeid " + std::to_string(shortcut_id) +
              " | no superseded edge");
    return {shortcut_id};
  }

  // seed the edge walking with the first edge
  const DirectedEdge* current_edge = tile->directededge(edges.back());
  uint32_t accumulated_length = current_edge->length();

  // walk edges until we find the same ending node as the shortcut
  while (current_edge->endnode() != shortcut->endnode()) {
    // get the node at the end of the last edge we added
    const NodeInfo* node = GetEndNode(current_edge, tile);
    if (!node)
      return {shortcut_id};
    auto node_index = node - tile->node(0);

    // check the edges leaving this node to see if we can find the one that is part of the shortcut
    current_edge = nullptr;
    for (const DirectedEdge& edge : tile->GetDirectedEdges(node_index)) {
      // are they the same enough that its part of the shortcut
      // NOTE: this fails in about .05% of cases where there are two candidates and its not clear
      // which edge is the right one. looking at shortcut builder its not obvious how this is possible
      // as it seems to terminate a shortcut if more than one edge pair can be contracted...
      // NOTE: because we change the speed of the edge in graph enhancer we cant use speed as a
      // reliable determining factor
      if (begin_node != edge.endnode() && !edge.is_shortcut() &&
          (edge.forwardaccess() & kAutoAccess) && edge.sign() == shortcut->sign() &&
          edge.use() == shortcut->use() && edge.classification() == shortcut->classification() &&
          edge.roundabout() == shortcut->roundabout() && edge.link() == shortcut->link() &&
          edge.toll() == shortcut->toll() && edge.destonly() == shortcut->destonly() &&
          edge.unpaved() == shortcut->unpaved() && edge.surface() == shortcut->surface()/* &&
          edge.speed() == shortcut->speed()*/) {
        // we are going to keep this edge
        edges.emplace_back(tile->header()->graphid());
        edges.back().set_id(&edge - tile->directededge(0));
        // and keep expanding from the end of it
        current_edge = &edge;
        begin_node = tile->header()->graphid();
        begin_node.set_id(node_index);
        accumulated_length += edge.length();
        break;
      }
    }

    // if we didnt add an edge or we went over the length we failed
    if (current_edge == nullptr || accumulated_length > shortcut->length()) {
      LOG_ERROR("Unable to recover shortcut for edgeid " + std::to_string(shortcut_id) +
                " | accumulated_length: " + std::to_string(accumulated_length) +
                " | shortcut_length: " + std::to_string(shortcut->length()));
      return {shortcut_id};
    }
  }

  // we somehow got to the end via a shorter path
  if (accumulated_length < shortcut->length()) {
    LOG_ERROR("Unable to recover shortcut for edgeid (accumulated_length < shortcut->length()) " +
              std::to_string(shortcut_id) +
              " | accumulated_length: " + std::to_string(accumulated_length) +
              " | shortcut_length: " + std::to_string(shortcut->length()));
    return {shortcut_id};
  }

  // these edges make up this shortcut
  return edges;
}

// Convenience method to get the relative edge density (from the
// begin node of an edge).
uint32_t GraphReader::GetEdgeDensity(const GraphId& edgeid) {
  // Get the end node of the opposing directed edge
  const DirectedEdge* opp_edge = GetOpposingEdge(edgeid);
  if (opp_edge) {
    GraphId id = opp_edge->endnode();
    const GraphTile* tile = GetGraphTile(id);
    return (tile != nullptr) ? tile->node(id)->density() : 0;
  } else {
    return 0;
  }
}

// Get the end nodes of a directed edge.
std::pair<GraphId, GraphId> GraphReader::GetDirectedEdgeNodes(const GraphTile* tile,
                                                              const DirectedEdge* edge) {
  GraphId end_node = edge->endnode();
  GraphId start_node;
  const GraphTile* t2 = (edge->leaves_tile()) ? GetGraphTile(end_node) : tile;
  if (t2 != nullptr) {
    auto edge_idx = t2->node(end_node)->edge_index() + edge->opp_index();
    start_node = t2->directededge(edge_idx)->endnode();
  }
  return std::make_pair(start_node, end_node);
}

std::string GraphReader::encoded_edge_shape(const valhalla::baldr::GraphId& edgeid) {
  const baldr::GraphTile* t_debug = GetGraphTile(edgeid);
  if (t_debug == nullptr) {
    return {};
  }

  const baldr::DirectedEdge* directedEdge = t_debug->directededge(edgeid);
  auto shape = t_debug->edgeinfo(directedEdge->edgeinfo_offset()).shape();
  if (!directedEdge->forward()) {
    std::reverse(shape.begin(), shape.end());
  }
  return midgard::encode(shape);
}

// Note: this will grab all road tiles and transit tiles.
std::unordered_set<GraphId> GraphReader::GetTileSet() const {
  // either mmap'd tiles
  std::unordered_set<GraphId> tiles;
  if (tile_extract_->tiles.size()) {
    for (const auto& t : tile_extract_->tiles) {
      tiles.emplace(t.first);
    }
  } // or individually on disk
  else if (!tile_dir_.empty()) {
    // for each level
    for (uint8_t level = 0; level <= TileHierarchy::levels().rbegin()->first + 1; ++level) {
      // crack open this level of tiles directory
      filesystem::path root_dir(tile_dir_ + filesystem::path::preferred_separator +
                                std::to_string(level) + filesystem::path::preferred_separator);
      if (filesystem::exists(root_dir) && filesystem::is_directory(root_dir)) {
        // iterate over all the files in there
        for (filesystem::recursive_directory_iterator i(root_dir), end; i != end; ++i) {
          if (i->is_regular_file() || i->is_symlink()) {
            // add it if it can be parsed as a valid tile file name
            try {
              tiles.emplace(GraphTile::GetTileId(i->path().string()));
            } catch (...) {}
          }
        }
      }
    }
  }

  // give them back
  return tiles;
}

// Get the set of tiles for a specified level
std::unordered_set<GraphId> GraphReader::GetTileSet(const uint8_t level) const {
  // either mmap'd tiles
  std::unordered_set<GraphId> tiles;
  if (tile_extract_->tiles.size()) {
    for (const auto& t : tile_extract_->tiles) {
      if (static_cast<GraphId>(t.first).level() == level) {
        tiles.emplace(t.first);
      }
    } // or individually on disk
  } else if (!tile_dir_.empty()) {
    // crack open this level of tiles directory
    filesystem::path root_dir(tile_dir_ + filesystem::path::preferred_separator +
                              std::to_string(level) + filesystem::path::preferred_separator);
    if (filesystem::exists(root_dir) && filesystem::is_directory(root_dir)) {
      // iterate over all the files in the directory and turn into GraphIds
      for (filesystem::recursive_directory_iterator i(root_dir), end; i != end; ++i) {
        if (i->is_regular_file() || i->is_symlink()) {
          // add it if it can be parsed as a valid tile file name
          try {
            tiles.emplace(GraphTile::GetTileId(i->path().string()));
          } catch (...) {}
        }
      }
    }
  }
  return tiles;
}

AABB2<PointLL> GraphReader::GetMinimumBoundingBox(const AABB2<PointLL>& bb) {
  // Iterate through all the tiles that intersect this bounding box
  const auto& ids = TileHierarchy::GetGraphIds(bb);
  AABB2<PointLL> min_bb{PointLL{}, PointLL{}};
  for (const auto& tile_id : ids) {
    // Don't take too much ram
    if (OverCommitted())
      Trim();

    // Look at every node in the tile
    const auto* tile = GetGraphTile(tile_id);
    for (uint32_t i = 0; tile && i < tile->header()->nodecount(); i++) {

      // If the node is within the input bounding box
      const auto* node = tile->node(i);
      auto node_ll = node->latlng(tile->header()->base_ll());
      if (bb.Contains(node_ll)) {

        // If we havent done anything with our bbox yet initialize it
        if (!min_bb.minpt().IsValid())
          min_bb = AABB2<PointLL>(node_ll, node_ll);

        // Look at the shape of each edge leaving the node
        const auto* diredge = tile->directededge(node->edge_index());
        for (uint32_t i = 0; i < node->edge_count(); i++, diredge++) {
          auto shape = tile->edgeinfo(diredge->edgeinfo_offset()).lazy_shape();
          while (!shape.empty()) {
            min_bb.Expand(shape.pop());
          }
        }
      }
    }
  }

  // give back the expanded box
  return min_bb;
}

} // namespace baldr
} // namespace valhalla<|MERGE_RESOLUTION|>--- conflicted
+++ resolved
@@ -381,25 +381,6 @@
          stat((file_location + ".gz").c_str(), &buffer) == 0;
 }
 
-<<<<<<< HEAD
-bool GraphReader::DoesTileExist(const boost::property_tree::ptree& pt, const GraphId& graphid) {
-  if (!graphid.Is_Valid() || graphid.level() > TileHierarchy::get_max_level()) {
-    return false;
-  }
-  // if you are using an extract only check that
-  auto extract = get_extract_instance(pt);
-  if (!extract->tiles.empty()) {
-    return extract->tiles.find(graphid) != extract->tiles.cend();
-  }
-  // otherwise check the disk
-  std::string file_location = pt.get<std::string>("tile_dir") +
-                              filesystem::path::preferred_separator +
-                              GraphTile::FileSuffix(graphid.Tile_Base());
-  struct stat buffer;
-  return stat(file_location.c_str(), &buffer) == 0 ||
-         stat((file_location + ".gz").c_str(), &buffer) == 0;
-}
-
 class TarballGraphMemory final : public GraphMemory {
 public:
   TarballGraphMemory(std::shared_ptr<midgard::tar> archive, std::pair<char*, size_t> position)
@@ -412,8 +393,6 @@
   const std::shared_ptr<midgard::tar> archive_;
 };
 
-=======
->>>>>>> c6b159ca
 // Get a pointer to a graph tile object given a GraphId. Return nullptr
 // if the tile is not found/empty
 const GraphTile* GraphReader::GetGraphTile(const GraphId& graphid) {
