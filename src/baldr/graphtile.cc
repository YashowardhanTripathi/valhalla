--- conflicted
+++ resolved
@@ -20,11 +20,8 @@
 #include <iostream>
 #include <locale>
 #include <string>
-<<<<<<< HEAD
 #include <thread>
-=======
 #include <utility>
->>>>>>> fa31c3c2
 #include <vector>
 
 using namespace valhalla::midgard;
