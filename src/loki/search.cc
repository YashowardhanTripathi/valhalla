--- conflicted
+++ resolved
@@ -367,26 +367,16 @@
       }
       // side of street TODO: set limitations on when we should use provided display ll to control
       // side of street
-<<<<<<< HEAD
+      auto sq_tolerance = square(double(location.street_side_tolerance_));
       auto side =
           candidate.get_side(location.display_latlng_ ? *location.display_latlng_ : location.latlng_,
                              location.display_latlng_
                                  ? location.display_latlng_->DistanceSquared(candidate.point)
                                  : candidate.sq_distance);
-      PathLocation::PathEdge path_edge{candidate.edge_id,
-                                       length_ratio,
-                                       candidate.point,
-                                       score,
-                                       side,
-                                       get_reach(candidate.edge)};
-=======
-      auto sq_tolerance = square(double(location.street_side_tolerance_));
-      auto side = candidate.get_side(location.latlng_, candidate.sq_distance, sq_tolerance);
       auto reach = get_reach(candidate.edge_id, candidate.edge);
       PathLocation::PathEdge path_edge{candidate.edge_id, length_ratio, candidate.point,
                                        distance,          side,         reach.outbound,
                                        reach.inbound};
->>>>>>> a5eec720
       // correlate the edge we found
       if (side_filter(path_edge, location, reader) ||
           heading_filter(candidate.edge, *candidate.edge_info, location, candidate.point,
