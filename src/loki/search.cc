--- conflicted
+++ resolved
@@ -34,7 +34,7 @@
 
 std::function<std::tuple<int32_t, unsigned short, float>()>
 make_binner(const PointLL& p, const GraphReader& reader) {
-  const auto& tiles = reader.GetTileHierarchy().levels().rbegin()->second.tiles;
+  const auto& tiles = TileHierarchy::levels().rbegin()->second.tiles;
   return tiles.ClosestFirst(p);
 }
 
@@ -104,7 +104,7 @@
       }
 
       //grab the tile the lat, lon is in
-      auto tile_id = GraphId(std::get<0>(bin), reader.GetTileHierarchy().levels().rbegin()->first, 0);
+      auto tile_id = GraphId(std::get<0>(bin), TileHierarchy::levels().rbegin()->first, 0);
       reader.GetGraphTile(tile_id, cur_tile);
       bin_index = std::get<1>(bin);
     } while (! cur_tile);
@@ -371,174 +371,6 @@
   return correlated;
 }
 
-<<<<<<< HEAD
-=======
-// Model a segment (2 consecutive points in an edge in a bin).
-struct Segment {
-  Segment() = default;
-  Segment(const GraphTile* tile, const GraphId& edge_id, const DirectedEdge* edge):
-    edge_id(edge_id),
-    tile(tile),
-    edge(edge),
-    edge_info(std::make_shared<const EdgeInfo>(tile->edgeinfo(edge->edgeinfo_offset()))) {
-  }
-  GraphId edge_id;
-  const GraphTile* tile = nullptr;
-  const DirectedEdge* edge = nullptr;
-  std::shared_ptr<const EdgeInfo> edge_info;
-  size_t idx = 0;
-};
-
-std::function<std::tuple<int32_t, unsigned short, float>()>
-make_binner(const PointLL& p) {
-  const auto& tiles = TileHierarchy::levels().rbegin()->second.tiles;
-  return tiles.ClosestFirst(p);
-}
-
-// This structure contains the context of the projection of a
-// Location.  At the creation, a bin is affected to the point.  The
-// test() method should be called to each valid segment of the bin.
-// When the bin is finished, next_bin() switch to the next possible
-// interesting bin.  if has_bin() is false, then the best projection
-// is found.
-struct ProjectPoint {
-  ProjectPoint(const Location& location, GraphReader& reader):
-    b(new Box(location, reader)),
-    lon_scale(cosf(location.latlng_.lat() * kRadPerDeg)),
-    lat(location.latlng_.lat()),
-    lng(location.latlng_.lng()),
-    approx(location.latlng_) {
-    next_bin(reader);
-  }
-
-  // non default constructible and move only type
-  ProjectPoint() = delete;
-  ProjectPoint(const ProjectPoint&) = delete;
-  ProjectPoint& operator=(const ProjectPoint&) = delete;
-  ProjectPoint(ProjectPoint&&) = default;
-  ProjectPoint& operator=(ProjectPoint&&) = default;
-
-  // basic getters
-  const PointLL& point() const { return b->location.latlng_; }
-  const Location& location() const { return b->location; }
-  const Segment& closest_segment() const { return b-> closest_segment; }
-  const GraphTile* cur_tile() const { return b->cur_tile; }
-  unsigned short bin_index() const { return b->bin_index; }
-  float closest_distance() const { return sqrt(sq_closest_distance); }
-  bool has_bin() const { return b->cur_tile != nullptr; }
-  bool projection_found() const { return b->closest_point.IsValid(); }
-
-  // Get the best projection found so far.
-  std::tuple<PointLL, float, size_t> best() const {
-    return std::make_tuple(b->closest_point, point().Distance(b->closest_point), closest_segment().idx);
-  }
-
-  // Sort the ProjectPoint by bin, with finished (i.e. no bin) at the
-  // end.
-  bool operator<(const ProjectPoint& other) const {
-    if (b->cur_tile != other.b->cur_tile)
-      return b->cur_tile > other.b->cur_tile;// nullptr at the end
-    return b->bin_index < other.b->bin_index;
-  }
-
-  bool has_same_bin(const ProjectPoint& other) const {
-    return b->cur_tile == other.b->cur_tile && b->bin_index == other.b->bin_index;
-  }
-
-
-  // Advance to the next bin. Must not be called if has_bin() is false.
-  void next_bin(GraphReader& reader) {
-    do {
-      auto bin = b->binner();
-
-      //TODO: make configurable the radius at which we give up searching
-      //the closest thing in this bin is further than what we have already
-      if(std::get<2>(bin) > SEARCH_CUTOFF || std::get<2>(bin) > closest_distance()) {
-        b->cur_tile = nullptr;
-        break;
-      }
-
-      //grab the tile the lat, lon is in
-      auto tile_id = GraphId(std::get<0>(bin), b->level, 0);
-      if (b->cur_tile == nullptr || b->cur_tile->id() != tile_id) {
-          b->cur_tile = reader.GetGraphTile(tile_id);
-      }
-      b->bin_index = std::get<1>(bin);
-    } while (! b->cur_tile);
-  }
-
-  // Test if a segment is a candidate to the projection.  This method
-  // is performance critical.  Copy, function call, cache locality and
-  // useless computation must be handled with care.
-  void test(const PointLL& u, const PointLL& v, const Segment& segment) {
-    //project a onto b where b is the origin vector representing this segment
-    //and a is the origin vector to the point we are projecting, (a.b/b.b)*b
-    auto bx = v.first - u.first;
-    auto by = v.second - u.second;
-
-    // Scale longitude when finding the projection. Avoid divided-by-zero
-    // which gives a NaN scale, otherwise comparisons below will fail
-    auto bx2 = bx * lon_scale;
-    auto sq = bx2*bx2 + by*by;
-    auto scale = sq > 0 ? ((lng - u.lng())*lon_scale*bx2 + (lat - u.lat())*by) / sq : 0.f;
-
-    PointLL point;
-    //projects along the ray before u
-    if(scale <= 0.f) {
-      point = u;
-    }//projects along the ray after v
-    else if(scale >= 1.f) {
-      point = v;
-    }//projects along the ray between u and v
-    else {
-      point = { u.first+bx*scale, u.second+by*scale };
-    }
-    //check if this point is better
-    const auto sq_distance = approx.DistanceSquared(point);
-    if(sq_distance < sq_closest_distance) {
-      // this block is not in the hot spot
-      b->closest_segment = segment;
-      sq_closest_distance = sq_distance;
-      b->closest_point = point;
-    }
-  }
-
- private:
-  // To limit the size of the struct and optimize cache locality of
-  // the data used in the hot spot, we box the data not used in the
-  // hot spot.
-  struct Box {
-    Box(const Location& location, GraphReader& reader)
-      : binner(make_binner(location.latlng_)),
-        location(location),
-        level(TileHierarchy::levels().rbegin()->first) {}
-    std::function<std::tuple<int32_t, unsigned short, float>()> binner;
-    const GraphTile* cur_tile = nullptr;
-    Segment closest_segment;
-    PointLL closest_point{};
-    Location location;
-    int32_t level = 0;
-    unsigned short bin_index = 0;
-  };
-  std::unique_ptr<Box> b;
-
-  // critical data
-  float lon_scale;
-  float lat;
-  float lng;
-  float sq_closest_distance = std::numeric_limits<float>::max();
-  DistanceApproximator approx;
-};
-
-//TODO: this is frought with peril. to properly to this we need to know
-//where in the world we are and use lower casing rules that are appropriate
-//so we can maximize the similarity measure.
-//are the names similar enough to consider them matching
-/*bool name_filter() {
-
-}*/
-
->>>>>>> 7ecd7b41
 // Test if this location is an isolated "island" without connectivity to the
 // larger routing graph. Does a breadth first search - if possible paths are
 // exhausted within some threshold this returns a set of edges within the
