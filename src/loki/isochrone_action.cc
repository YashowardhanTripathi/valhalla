--- conflicted
+++ resolved
@@ -111,11 +111,7 @@
           //TODO: remove this when using pbf everywhere
           rapidjson::Pointer("/correlated_" + std::to_string(i)).
               Set(request.document, projection.ToRapidJson(i,allocator));
-<<<<<<< HEAD
-          toPBF(projection, request.options.mutable_locations()->Add());
-=======
           PathLocation::toPBF(projection, request.options.mutable_locations()->Add(), reader);
->>>>>>> 7af792a3
         }
       }
       catch(const std::exception&) {
