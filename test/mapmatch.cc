#include "test.h"

#include <iostream>
#include <random>
#include <utility>
#include <vector>

#include "baldr/rapidjson_utils.h"
#include <boost/optional/optional.hpp>
#include <boost/property_tree/ptree.hpp>

#include "baldr/json.h"
#include "meili/map_matcher.h"
#include "meili/map_matcher_factory.h"
#include "midgard/distanceapproximator.h"
#include "midgard/encoded.h"
#include "midgard/logging.h"
#include "midgard/util.h"
#include "mjolnir/util.h"
#include "tyr/actor.h"
#include "worker.h"

using namespace valhalla;
using namespace valhalla::midgard;

namespace std {
std::string to_string(const midgard::PointLL& p) {
  return "[" + to_string(p.first) + "," + to_string(p.second) + "]";
}
} // namespace std

namespace {

template <class container_t> std::string print(const container_t& container) {
  std::string output;
  for (const auto& e : container)
    output += std::to_string(e) + ",";
  if (container.size())
    output.pop_back();
  return output;
}

float round_up(float val, int multiple) {
  return int((val + multiple - 1) / multiple) * multiple;
}

std::string to_locations(const std::vector<PointLL>& shape,
                         const std::vector<float>& accuracies,
                         int frequency = 0,
                         int start_time = 8 * 60 * 60) {
  std::string locations = "[";
  for (size_t i = 0; i < shape.size(); ++i) {
    // round accuracy up to nearest 5m
    int accuracy = round_up(accuracies[i] + 1.f, 5);
    std::string acc = R"(,"accuracy":)" + std::to_string(accuracy);
    // add this point on
    const auto& p = shape[i];
    locations +=
        R"({"lat":)" + std::to_string(p.second) + R"(,"lon":)" + std::to_string(p.first) + acc;
    // get the time component
    start_time += frequency;
    if (frequency > 0)
      locations += R"(,"time":)" + std::to_string(start_time);
    locations += "},";
  }
  locations.back() = ']';
  return locations;
}

boost::property_tree::ptree json_to_pt(const std::string& json) {
  std::stringstream ss;
  ss << json;
  boost::property_tree::ptree pt;
  rapidjson::read_json(ss, pt);
  return pt;
}

// fake config
const auto conf = json_to_pt(R"({
    "mjolnir":{"tile_dir":"test/data/utrecht_tiles", "concurrency": 1},
    "loki":{
      "actions":["locate","route","sources_to_targets","optimized_route","isochrone","trace_route","trace_attributes"],
      "logging":{"long_request": 100},
      "service_defaults":{"minimum_reachability": 50,"radius": 0,"search_cutoff": 35000, "node_snap_tolerance": 5, "street_side_tolerance": 5, "heading_tolerance": 60}
    },
    "thor":{"logging":{"long_request": 110}},
    "skadi":{"actons":["height"],"logging":{"long_request": 5}},
    "meili":{"customizable": ["turn_penalty_factor","max_route_distance_factor","max_route_time_factor","search_radius"],
             "mode":"auto","grid":{"cache_size":100240,"size":500},
             "default":{"beta":3,"breakage_distance":2000,"geometry":false,"gps_accuracy":5.0,"interpolation_distance":10,
             "max_route_distance_factor":5,"max_route_time_factor":5,"max_search_radius":200,"route":true,
             "search_radius":15.0,"sigma_z":4.07,"turn_penalty_factor":200}},
    "service_limits": {
      "auto": {"max_distance": 5000000.0, "max_locations": 20,"max_matrix_distance": 400000.0,"max_matrix_locations": 50},
      "auto_shorter": {"max_distance": 5000000.0,"max_locations": 20,"max_matrix_distance": 400000.0,"max_matrix_locations": 50},
      "bicycle": {"max_distance": 500000.0,"max_locations": 50,"max_matrix_distance": 200000.0,"max_matrix_locations": 50},
      "bus": {"max_distance": 5000000.0,"max_locations": 50,"max_matrix_distance": 400000.0,"max_matrix_locations": 50},
      "hov": {"max_distance": 5000000.0,"max_locations": 20,"max_matrix_distance": 400000.0,"max_matrix_locations": 50},
      "taxi": {"max_distance": 5000000.0,"max_locations": 20,"max_matrix_distance": 400000.0,"max_matrix_locations": 50},
      "isochrone": {"max_contours": 4,"max_distance": 25000.0,"max_locations": 1,"max_time": 120},
      "max_avoid_locations": 50,"max_radius": 200,"max_reachability": 100,"max_alternates":2,
      "multimodal": {"max_distance": 500000.0,"max_locations": 50,"max_matrix_distance": 0.0,"max_matrix_locations": 0},
      "pedestrian": {"max_distance": 250000.0,"max_locations": 50,"max_matrix_distance": 200000.0,"max_matrix_locations": 50,"max_transit_walking_distance": 10000,"min_transit_walking_distance": 1},
      "skadi": {"max_shape": 750000,"min_resample": 10.0},
      "trace": {"max_distance": 200000.0,"max_gps_accuracy": 100.0,"max_search_radius": 100,"max_shape": 16000,"max_best_paths":4,"max_best_paths_shape":100},
      "transit": {"max_distance": 500000.0,"max_locations": 50,"max_matrix_distance": 200000.0,"max_matrix_locations": 50},
      "truck": {"max_distance": 5000000.0,"max_locations": 20,"max_matrix_distance": 400000.0,"max_matrix_locations": 50}
    }
  })");

std::string json_escape(const std::string& unescaped) {
  std::stringstream ss;
  baldr::json::OstreamVisitor v(ss);
  v(unescaped);
  std::string escaped = ss.str().substr(1);
  escaped.pop_back();
  return escaped;
}

int seed = 521;
int bound = 81;
std::string make_test_case(PointLL& start, PointLL& end) {
  static std::mt19937 generator(seed);
  static std::uniform_real_distribution<float> distribution(0, 1);
  float distance = 0;
  do {
    // get two points in and around utrecht
    start = PointLL(5.0819f + .053f * distribution(generator),
                    52.0698f + .0334f * distribution(generator));
    end = PointLL(5.0819f + .053f * distribution(generator),
                  52.0698f + .0334f * distribution(generator));
    distance = start.Distance(end);
    // try again if they are too close or too far apart
  } while (distance < 1000 || distance > 2000);
  return R"({"costing":"auto","locations":[{"lat":)" + std::to_string(start.second) + R"(,"lon":)" +
         std::to_string(start.first) + R"(},{"lat":)" + std::to_string(end.second) + R"(,"lon":)" +
         std::to_string(end.first) + "}]}";
}

void test_matcher() {
  // generate a bunch of tests
  tyr::actor_t actor(conf, true);
  int tested = 0;
  while (tested < bound) {
    // get a route shape
    PointLL start, end;
    auto test_case = make_test_case(start, end);
    std::cout << test_case << std::endl;
    boost::property_tree::ptree route;
    std::string route_json;
    try {
      route_json = actor.route(test_case);
      route = json_to_pt(route_json);
    } catch (...) {
      std::cout << "route failed" << std::endl;
      continue;
    }
    auto encoded_shape = route.get_child("trip.legs").front().second.get<std::string>("shape");
    auto shape = midgard::decode<std::vector<midgard::PointLL>>(encoded_shape);
    // skip any routes that have loops in them as edge walk fails in that case...
    // TODO: fix edge walk
    std::unordered_set<std::string> names;
    bool looped = false;
    const auto& maneuvers = route.get_child("trip.legs").front().second.get_child("maneuvers");
    for (const auto& maneuver : maneuvers) {
      if (maneuver.second.find("street_names") == maneuver.second.not_found())
        continue;
      for (const auto& name : maneuver.second.get_child("street_names"))
        looped = looped || !names.insert(name.second.get_value<std::string>()).second;
    }
    // get the edges along that route shape
    boost::property_tree::ptree walked;
    std::string walked_json;

    try {
      walked_json = actor.trace_attributes(
          R"({"date_time":{"type":1,"value":"2019-10-31T18:30"},"costing":"auto","shape_match":"edge_walk","encoded_polyline":")" +
          json_escape(encoded_shape) + "\"}");
      walked = json_to_pt(walked_json);
    } catch (...) {
      std::cout << test_case << std::endl;
      std::cout << R"({"costing":"auto","shape_match":"edge_walk","encoded_polyline":")" +
                       json_escape(encoded_shape) + "\"}"
                << std::endl;
      throw std::logic_error("Edge walk failed with exact shape");
    }

    // check the shape makes sense
    auto walked_encoded_shape = walked.get<std::string>("shape");
    auto walked_shape = midgard::decode<std::vector<midgard::PointLL>>(walked_encoded_shape);
    /*if (walked_shape.size() != shape.size()) {
      throw std::logic_error("Differing shape lengths " + std::to_string(shape.size()) +
                             " != " + std::to_string(walked_shape.size()) + "\n" + encoded_shape +
                             "\n" + walked_encoded_shape);
    }*/

    // build up some gps segments for simulation from the real shape
    std::vector<uint64_t> walked_edges;
    std::vector<gps_segment_t> segments;
    for (const auto& edge : walked.get_child("edges")) {
      walked_edges.push_back(edge.second.get<uint64_t>("id"));
      auto b = edge.second.get<size_t>("begin_shape_index");
      auto e = edge.second.get<size_t>("end_shape_index") + 1;

      segments.emplace_back(
          gps_segment_t{std::vector<PointLL>(walked_shape.cbegin() + b, walked_shape.cbegin() + e),
                        static_cast<float>(edge.second.get<float>("speed") * 1e3) / 3600.f});
    }

    // simulate gps from the route shape
    std::vector<float> accuracies;
    auto simulation = simulate_gps(segments, accuracies, 50, 75.f, 1);
    auto locations = to_locations(simulation, accuracies, 1);
    // get a trace-attributes from the simulated gps
    auto matched = json_to_pt(actor.trace_attributes(
        R"({"costing":"auto","shape_match":"map_snap","shape":)" + locations + "}"));
    std::vector<uint64_t> matched_edges;
    for (const auto& edge : matched.get_child("edges"))
      matched_edges.push_back(edge.second.get<uint64_t>("id"));
    // because of noise we can have off by 1 happen at the beginning or end so we trim to make sure
    auto walked_it = std::search(walked_edges.begin(), walked_edges.end(), matched_edges.begin() + 1,
                                 matched_edges.end() - 1);
    if (walked_it == walked_edges.end()) {
      if (looped) {
        std::cout << "route had a possible loop" << std::endl;
        continue;
      }
      auto decoded_match = midgard::decode<std::vector<PointLL>>(matched.get<std::string>("shape"));
      std::string geojson =
          R"({"type":"FeatureCollection","features":[{"geometry":{"type":"LineString","coordinates":[)";
      geojson += print(shape);
      geojson +=
          R"(]},"type":"Feature","properties":{"stroke":"#00ff00","stroke-width":2}},{"geometry":{"type":"LineString","coordinates":[)";
      geojson += print(simulation);
      geojson +=
          R"(]},"type":"Feature","properties":{"stroke":"#0000ff","stroke-width":2}},{"geometry":{"type":"LineString","coordinates":[)";
      geojson += print(decoded_match);
      geojson +=
          R"(]},"type":"Feature","properties":{"stroke":"#ff0000","stroke-width":2}},{"geometry":{"type":"MultiPoint","coordinates":[)";
      geojson += print(std::vector<PointLL>{start, end});
      geojson += R"(]},"type":"Feature","properties":{}}]})";
      std::cout << geojson << std::endl;
      throw std::logic_error("The match did not match the walk");
    }
    std::cout << "Iteration " << tested << " complete" << std::endl;
    ++tested;
  }
}

void test_distance_only() {
  tyr::actor_t actor(conf, true);
  auto matched = json_to_pt(actor.trace_attributes(
      R"({"trace_options":{"max_route_distance_factor":10,"max_route_time_factor":1,"turn_penalty_factor":0},
          "costing":"auto","shape_match":"map_snap","shape":[
          {"lat":52.09110,"lon":5.09806,"accuracy":10},
          {"lat":52.09050,"lon":5.09769,"accuracy":100},
          {"lat":52.09098,"lon":5.09679,"accuracy":10}]})"));
  std::unordered_set<std::string> names;
  for (const auto& edge : matched.get_child("edges"))
    for (const auto& name : edge.second.get_child("names"))
      names.insert(name.second.get_value<std::string>());
  if (names.find("Jan Pieterszoon Coenstraat") == names.end())
    throw std::logic_error("Using distance only it should have taken a small detour");
}

void test_trace_route_breaks() {
  std::vector<std::string> test_cases = {
      R"({"costing":"auto","shape_match":"map_snap","shape":[
          {"lat":52.09110,"lon":5.09806,"type":"break"},
          {"lat":52.09050,"lon":5.09769,"type":"break"},
          {"lat":52.09098,"lon":5.09679,"type":"break"}]})",
      R"({"costing":"auto","shape_match":"map_snap","shape":[
          {"lat":52.09110,"lon":5.09806,"type":"break"},
          {"lat":52.09050,"lon":5.09769,"type":"via"},
          {"lat":52.09098,"lon":5.09679,"type":"break"}]})",
      R"({"costing":"auto","shape_match":"map_snap","shape":[
          {"lat":52.09110,"lon":5.09806},
          {"lat":52.09050,"lon":5.09769},
          {"lat":52.09098,"lon":5.09679}]})",
      R"({"costing":"auto","shape_match":"map_snap","shape":[
          {"lat":52.09110,"lon":5.09806,"type":"break","radius":5},
          {"lat":52.0911006,"lon":5.0972905,"type":"break","radius":5},
          {"lat":52.0909933,"lon":5.0969919,"type":"break","radius":5},
          {"lat":52.0909707,"lon":5.0967710,"type":"break","radius":5}]})",
      R"({"costing":"auto","shape_match":"map_snap","encoded_polyline":"quijbBqpnwHfJxc@bBdJrDfSdAzFX|AHd@bG~[|AnIdArGbAo@z@m@`EuClO}MjE}E~NkPaAuC"})"};
  std::vector<size_t> test_answers = {2, 1, 1, 1, 1};

  tyr::actor_t actor(conf, true);
  for (size_t i = 0; i < test_cases.size(); ++i) {
    auto matched = json_to_pt(actor.trace_route(test_cases[i]));
    const auto& legs = matched.get_child("trip.legs");
    if (legs.size() != test_answers[i])
      throw std::logic_error("Expected " + std::to_string(test_answers[i]) + " legs but got " +
                             std::to_string(legs.size()));

    for (const auto& leg : legs) {
      auto decoded_match =
          midgard::decode<std::vector<PointLL>>(leg.second.get<std::string>("shape"));
    }
  }
}

void test_edges_discontinuity_with_multi_routes() {
  // here everything is a leg and the discontinuities are the routes
  // we have to use osrm format because valhalla format doesnt support multi route
  std::vector<std::string> test_cases = {
      R"({"costing":"auto","format":"osrm","shape_match":"map_snap","shape":[
          {"lat":52.0609632,"lon":5.0917676,"type":"break"},
          {"lat":52.0607180,"lon":5.0950566,"type":"break"},
          {"lat":52.0797372,"lon":5.1293068,"type":"break"},
          {"lat":52.0792731,"lon":5.1343818,"type":"break"},
          {"lat":52.0763011,"lon":5.1574637,"type":"break"},
          {"lat":52.0782167,"lon":5.1592370,"type":"break"}]})",
      R"({"costing":"auto","format":"osrm","shape_match":"map_snap","shape":[
          {"lat":52.0609632,"lon":5.0917676,"type":"break"},
          {"lat":52.0607180,"lon":5.0950566,"type":"via"},
          {"lat":52.0797372,"lon":5.1293068,"type":"via"},
          {"lat":52.0792731,"lon":5.1343818,"type":"via"},
          {"lat":52.0763011,"lon":5.1574637,"type":"via"},
          {"lat":52.0782167,"lon":5.1592370,"type":"break"}]})",
      R"({"costing":"auto","format":"osrm","shape_match":"map_snap","shape":[
          {"lat":52.0609632,"lon":5.0917676,"type":"break"},
          {"lat":52.0607185,"lon":5.0940566,"type":"break_through"},
          {"lat":52.0607180,"lon":5.0950566,"type":"break_through"},
          {"lat":52.0797372,"lon":5.1293068,"type":"break_through"},
          {"lat":52.0792731,"lon":5.1343818,"type":"break_through"},
          {"lat":52.0763011,"lon":5.1574637,"type":"break_through"},
          {"lat":52.0782167,"lon":5.1592370,"type":"break"}]})",
      R"({"costing":"auto","format":"osrm","shape_match":"map_snap","shape":[
          {"lat":52.0609632,"lon":5.0917676,"type":"break"},
          {"lat":52.0607185,"lon":5.0940566,"type":"via"},
          {"lat":52.0607180,"lon":5.0950566,"type":"via"},
          {"lat":52.0797372,"lon":5.1293068,"type":"via"},
          {"lat":52.0792731,"lon":5.1343818,"type":"via"},
          {"lat":52.0763011,"lon":5.1574637,"type":"via"},
          {"lat":52.0782167,"lon":5.1592370,"type":"break"}]})",
      R"({"costing":"auto","format":"osrm","shape_match":"map_snap","shape":[
          {"lat": 52.068882, "lon": 5.120852, "type": "break"},
          {"lat": 52.069671, "lon": 5.121185, "type": "break"},
          {"lat": 52.070380, "lon": 5.121523, "type": "break"},
          {"lat": 52.070947, "lon": 5.121828, "type": "break"},
          {"lat": 52.071827, "lon": 5.122220, "type": "break"},
          {"lat": 52.072526, "lon": 5.122553, "type": "break"},
          {"lat": 52.073489, "lon": 5.122880, "type": "break"},
          {"lat": 52.074554, "lon": 5.122955, "type": "break"},
          {"lat": 52.075190, "lon": 5.123067, "type": "break"},
          {"lat": 52.075718, "lon": 5.123121, "type": "break"}]})",
      R"({"costing":"auto","format":"osrm","shape_match":"map_snap","shape":[
          {"lat": 52.068882, "lon": 5.120852, "type": "break"},
          {"lat": 52.069671, "lon": 5.121185, "type": "through"},
          {"lat": 52.070380, "lon": 5.121523, "type": "through"},
          {"lat": 52.070947, "lon": 5.121828, "type": "through"},
          {"lat": 52.071827, "lon": 5.122220, "type": "through"},
          {"lat": 52.072526, "lon": 5.122553, "type": "through"},
          {"lat": 52.073489, "lon": 5.122880, "type": "through"},
          {"lat": 52.074554, "lon": 5.122955, "type": "through"},
          {"lat": 52.075190, "lon": 5.123067, "type": "through"},
          {"lat": 52.075718, "lon": 5.123121, "type": "break"}]})",
      R"({"costing":"auto","format":"osrm","shape_match":"map_snap","shape":[
          {"lat": 52.068882, "lon": 5.120852, "type": "break"},
          {"lat": 52.069671, "lon": 5.121185, "type": "break"},
          {"lat": 52.070380, "lon": 5.121523, "type": "break"},
          {"lat": 52.070947, "lon": 5.121828, "type": "break"},
          {"lat": 52.071827, "lon": 5.1227, "type": "break", "radius": 1},
          {"lat": 52.072526, "lon": 5.122553, "type": "break"},
          {"lat": 52.073489, "lon": 5.122880, "type": "break"},
          {"lat": 52.074554, "lon": 5.122955, "type": "break"},
          {"lat": 52.075190, "lon": 5.123067, "type": "break"},
          {"lat": 52.075718, "lon": 5.123121, "type": "break"}]})",
      R"({"costing":"auto","format":"osrm","shape_match":"map_snap","shape":[
          {"lat": 52.068882, "lon": 5.120852, "type": "break"},
          {"lat": 52.069671, "lon": 5.121185, "type": "through"},
          {"lat": 52.070380, "lon": 5.121523, "type": "through"},
          {"lat": 52.070947, "lon": 5.121828, "type": "through"},
          {"lat": 52.071827, "lon": 5.1227, "type": "through", "radius": 1},
          {"lat": 52.072526, "lon": 5.122553, "type": "through"},
          {"lat": 52.073489, "lon": 5.122880, "type": "through"},
          {"lat": 52.074554, "lon": 5.122955, "type": "through"},
          {"lat": 52.075190, "lon": 5.123067, "type": "through"},
          {"lat": 52.075718, "lon": 5.123121, "type": "break"}]})"};

  std::vector<std::pair<size_t, size_t>> test_answers = {{3, 3}, {3, 3}, {3, 4}, {3, 3},
                                                         {1, 9}, {1, 1}, {2, 7}, {2, 2}};

  tyr::actor_t actor(conf, true);
  for (size_t i = 0; i < test_cases.size(); ++i) {
    auto json_match = actor.trace_route(test_cases[i]);
    auto matched = json_to_pt(json_match);
    const auto& trips = matched.get_child("matchings");
    if (trips.size() != test_answers[i].first)
      throw std::logic_error("Expected " + std::to_string(test_answers[i].first) +
                             " routes but got " + std::to_string(trips.size()));
    size_t leg_count = 0;
    for (const auto& trip : trips)
      leg_count += trip.second.get_child("legs").size();
    if (leg_count != test_answers[i].second)
      throw std::logic_error("Expected " + std::to_string(test_answers[i].second) +
                             " legs in total but got " + std::to_string(leg_count));

    // this compare indices will be build base on number of routes and number of legs on each route.
    std::vector<int> compare_indices;
    for (const auto& trip : trips) {
      int num_legs = trip.second.get_child("legs").size();
      for (int waypoint_index = 0; waypoint_index < num_legs + 1; ++waypoint_index) {
        compare_indices.push_back(waypoint_index);
      }
    }

    std::vector<int> waypoint_indices;
    const auto& tracepoints = matched.get_child("tracepoints");
    for (const auto& tracepoint : tracepoints) {
      try {
        // this try catch block handles tracepoints of null or tracepoint waypooint_index of null from
        // the match result.
        waypoint_indices.push_back(tracepoint.second.get<int>("waypoint_index"));
      } catch (...) {}
    }

    if (compare_indices != waypoint_indices) {
      throw std::logic_error("leg shape waypoint indices does not match");
    }
  }
}

void test_disconnected_edges_expect_no_route() {
  std::vector<std::string> test_cases = {
      R"({"costing":"auto","shape_match":"map_snap","shape":[
        {"lat":52.0630834,"lon":5.1037227,"type":"break"},
        {"lat":52.0633099,"lon":5.1047193,"type":"break"},
        {"lat":52.0640117,"lon":5.1040429,"type":"break"},
        {"lat":52.0644313,"lon":5.1041697,"type":"break"}]})"};
  std::vector<size_t> test_answers = {0};
  size_t illegal_path = 0;
  tyr::actor_t actor(conf, true);
  for (size_t i = 0; i < test_cases.size(); ++i) {
    try {
      auto matched = json_to_pt(actor.trace_route(test_cases[i]));
    } catch (...) {
      if (illegal_path++ != i) {
        throw std::logic_error("Expected no route but got one");
      }
    }
  }
}

void test_matching_indices_and_waypoint_indices() {
  std::vector<std::string> test_cases = {
      R"({"costing":"auto","format":"osrm","shape_match":"map_snap","shape":[
        {"lat": 52.068882, "lon": 5.120852, "type": "break"},
        {"lat": 52.069671, "lon": 5.121185, "type": "via"},
        {"lat": 52.070380, "lon": 5.121523, "type": "via"},
        {"lat": 52.070947, "lon": 5.121828, "type": "via"},
        {"lat": 52.071827, "lon": 5.1227, "type": "via"},
        {"lat": 52.072526, "lon": 5.122553, "type": "via"},
        {"lat": 52.073489, "lon": 5.122880, "type": "via"},
        {"lat": 52.074554, "lon": 5.122955, "type": "via"},
        {"lat": 52.075190, "lon": 5.123067, "type": "via"},
        {"lat": 52.075718, "lon": 5.123121, "type": "break"}]})",
      R"({"costing":"auto","format":"osrm","shape_match":"map_snap","shape":[
        {"lat": 52.0609632, "lon": 5.0917676, "type": "break"},
        {"lat": 52.0607180, "lon": 5.0950566, "type": "break"},
        {"lat": 52.0797372, "lon": 5.1293068, "type": "break"},
        {"lat": 52.0792731, "lon": 5.1343818, "type": "break"},
        {"lat": 52.0763011, "lon": 5.1574637, "type": "break"},
        {"lat": 52.0782167, "lon": 5.1592370, "type": "via"},
        {"lat": 52.0801357, "lon": 5.1605372, "type": "break"}]})"};
  std::vector<std::vector<std::pair<std::string, std::string>>> answers{{{"0", "0"},
                                                                         {"0", "null"},
                                                                         {"0", "null"},
                                                                         {"0", "1"},
                                                                         {"1", "0"},
                                                                         {"1", "null"},
                                                                         {"1", "null"},
                                                                         {"1", "null"},
                                                                         {"1", "1"}},
                                                                        {
                                                                            {"0", "0"},
                                                                            {"0", "1"},
                                                                            {"1", "0"},
                                                                            {"1", "1"},
                                                                            {"2", "0"},
                                                                            {"2", "null"},
                                                                            {"2", "1"},
                                                                        }};

  tyr::actor_t actor(conf, true);
  for (size_t i = 0; i < test_cases.size(); ++i) {
    auto matched = json_to_pt(actor.trace_route(test_cases[i]));
    const auto& tracepoints = matched.get_child("tracepoints");
    int j = 0;
    for (const auto& tracepoint : tracepoints) {
      std::pair<std::string, std::string> result;
      try {
        result = {tracepoint.second.get<std::string>("matchings_index"),
                  tracepoint.second.get<std::string>("waypoint_index")};
      } catch (...) {
        // handle the tracepoint null case
        continue;
      }
      if (result != answers[i][j]) {
        throw std::logic_error{"expect matching_index and waypoint_index: (" + answers[i][j].first +
                               "," + answers[i][j].second + "), " + "but got: (" + result.first +
                               "," + result.second + ")"};
      }
      ++j;
    }
  }
} // namespace

void test_time_rejection() {
  tyr::actor_t actor(conf, true);
  auto matched = json_to_pt(actor.trace_attributes(
      R"({"trace_options":{"max_route_distance_factor":10,"max_route_time_factor":3,"turn_penalty_factor":0},
          "costing":"auto","shape_match":"map_snap","shape":[
          {"lat":52.09110,"lon":5.09806,"accuracy":10,"time":2},
          {"lat":52.09050,"lon":5.09769,"accuracy":100,"time":4},
          {"lat":52.09098,"lon":5.09679,"accuracy":10,"time":6}]})"));
  std::unordered_set<std::string> names;
  for (const auto& edge : matched.get_child("edges"))
    for (const auto& name : edge.second.get_child("names"))
      names.insert(name.second.get_value<std::string>());
  if (names.find("Jan Pieterszoon Coenstraat") != names.end()) {
    throw std::logic_error("Using time it should not take a small detour");
  }
}

void test32bit() {
  tyr::actor_t actor(conf, true);
  std::string test_case =
      R"({"costing":"auto","locations":[{"lat":52.096672,"lon":5.110825},
          {"lat":52.081371,"lon":5.125671,"name":"foo","street":"bar","city":"baz",
          "state":"qux","postal_code":"corge","country":"quux","url":"zoinks",
          "date_time":"2001-06-07T15:17","heading_tolerance":90,"node_snap_tolerance":5,
          "way_id":1234,"minimum_reachability":50,"rank_candidates":false,
          "preferred_side":"neither","search_cutoff":100,"street_side_tolerance":5}],"date_time":{"type":0}})";
  actor.route(test_case);
}

void test_trace_route_edge_walk_expected_error_code() {
  // tests expected error_code for trace_route edge_walk
  auto expected_error_code = 443;
  tyr::actor_t actor(conf, true);

  try {
    auto response = json_to_pt(actor.trace_route(
        R"({"costing":"auto","shape_match":"edge_walk","shape":[
         {"lat":52.088548,"lon":5.15357,"accuracy":30,"time":2},
         {"lat":52.088627,"lon":5.153269,"accuracy":30,"time":4},
         {"lat":52.08864,"lon":5.15298,"accuracy":30,"time":6},
         {"lat":52.08861,"lon":5.15272,"accuracy":30,"time":8},
         {"lat":52.08863,"lon":5.15253,"accuracy":30,"time":10},
         {"lat":52.08851,"lon":5.15249,"accuracy":30,"time":12}]})"));
  } catch (const valhalla_exception_t& e) {
    if (e.code != expected_error_code) {
      throw std::logic_error("Expected error code=" + std::to_string(expected_error_code) +
                             " | found=" + std::to_string(e.code));
    }
    // If we get here then all good - return
    return;
  }

  // If we get here then throw an exception
  throw std::logic_error("Expected trace_route edge_walk exception was not found");
}

void test_trace_route_map_snap_expected_error_code() {
  // tests expected error_code for trace_route edge_walk
  auto expected_error_code = 442;
  tyr::actor_t actor(conf, true);

  try {
    auto response = json_to_pt(actor.trace_route(
        R"({"costing":"auto","shape_match":"map_snap","shape":[
         {"lat":52.088548,"lon":5.15357,"radius":5,"time":2},
         {"lat":52.088627,"lon":5.153269,"radius":5,"time":4},
         {"lat":52.08864,"lon":5.15298,"radius":5,"time":6},
         {"lat":52.08861,"lon":5.15272,"radius":5,"time":8},
         {"lat":52.08863,"lon":5.15253,"radius":5,"time":10},
         {"lat":52.08851,"lon":5.15249,"radius":5,"time":12}]})"));
  } catch (const valhalla_exception_t& e) {
    if (e.code != expected_error_code) {
      throw std::logic_error("Expected error code=" + std::to_string(expected_error_code) +
                             " | found=" + std::to_string(e.code));
    }
    // If we get here then all good - return
    return;
  }

  // If we get here then throw an exception
  throw std::logic_error("Expected trace_route map_snap exception was not found");
}

void test_trace_attributes_edge_walk_expected_error_code() {
  // tests expected error_code for trace_attributes edge_walk
  auto expected_error_code = 443;
  tyr::actor_t actor(conf, true);

  try {
    auto response = json_to_pt(actor.trace_attributes(
        R"({"costing":"auto","shape_match":"edge_walk","shape":[
         {"lat":52.088548,"lon":5.15357,"accuracy":30,"time":2},
         {"lat":52.088627,"lon":5.153269,"accuracy":30,"time":4},
         {"lat":52.08864,"lon":5.15298,"accuracy":30,"time":6},
         {"lat":52.08861,"lon":5.15272,"accuracy":30,"time":8},
         {"lat":52.08863,"lon":5.15253,"accuracy":30,"time":10},
         {"lat":52.08851,"lon":5.15249,"accuracy":30,"time":12}]})"));
  } catch (const valhalla_exception_t& e) {
    if (e.code != expected_error_code) {
      throw std::logic_error("Expected error code=" + std::to_string(expected_error_code) +
                             " | found=" + std::to_string(e.code));
    }
    // If we get here then all good - return
    return;
  }

  // If we get here then throw an exception
  throw std::logic_error("Expected trace_attributes edge_walk exception was not found");
}

void test_trace_attributes_map_snap_expected_error_code() {
  // tests expected error_code for trace_attributes edge_walk
  auto expected_error_code = 444;
  tyr::actor_t actor(conf, true);

  try {
    auto response = json_to_pt(actor.trace_attributes(
        R"({"costing":"auto","shape_match":"map_snap","shape":[
         {"lat":52.088548,"lon":5.15357,"radius":5,"time":2},
         {"lat":52.088627,"lon":5.153269,"radius":5,"time":4},
         {"lat":52.08864,"lon":5.15298,"radius":5,"time":6},
         {"lat":52.08861,"lon":5.15272,"radius":5,"time":8},
         {"lat":52.08863,"lon":5.15253,"radius":5,"time":10},
         {"lat":52.08851,"lon":5.15249,"radius":5,"time":12}]})"));
  } catch (const valhalla_exception_t& e) {
    if (e.code != expected_error_code) {
      throw std::logic_error("Expected error code=" + std::to_string(expected_error_code) +
                             " | found=" + std::to_string(e.code));
    }
    // If we get here then all good - return
    return;
  }

  // If we get here then throw an exception
  throw std::logic_error("Expected trace_attributes map_snap exception was not found");
}

void test_topk_validate() {
  // tests a fork in the road
  tyr::actor_t actor(conf, true);

  // tests a previous segfault due to using a claimed state
  auto matched = json_to_pt(actor.trace_attributes(
      R"({"costing":"auto","best_paths":2,"shape_match":"map_snap","shape":[
         {"lat":52.088548,"lon":5.15357,"accuracy":30,"time":2},
         {"lat":52.088627,"lon":5.153269,"accuracy":30,"time":4},
         {"lat":52.08864,"lon":5.15298,"accuracy":30,"time":6},
         {"lat":52.08861,"lon":5.15272,"accuracy":30,"time":8},
         {"lat":52.08863,"lon":5.15253,"accuracy":30,"time":10},
         {"lat":52.08851,"lon":5.15249,"accuracy":30,"time":12}]})"));

  // this tests a fix for an infinite loop because there is only 1 result and we ask for 4
  matched = json_to_pt(actor.trace_attributes(
      R"({"costing":"auto","best_paths":4,"shape_match":"map_snap","shape":[
         {"lat":52.09579,"lon":5.13137,"accuracy":5,"time":2},
         {"lat":52.09652,"lon":5.13184,"accuracy":5,"time":4}]})"));
  if (matched.get_child("alternate_paths").size() > 0)
    throw std::logic_error("There should be only one result");
}

void test_topk_fork_alternate() {
  // tests a fork in the road
  tyr::actor_t actor(conf, true);
  auto matched = json_to_pt(actor.trace_attributes(
      R"({"trace_options":{"search_radius":0},"costing":"auto","best_paths":2,"shape_match":"map_snap","shape":[
          {"lat":52.08511,"lon":5.15085,"accuracy":10,"time":2},
          {"lat":52.08533,"lon":5.15109,"accuracy":20,"time":4},
          {"lat":52.08539,"lon":5.15100,"accuracy":20,"time":6}]})"));

  /*** Primary path - left at the fork
    {"type":"FeatureCollection","features":[
    {"type":"Feature","geometry":{"type":"Point","coordinates":[5.150850,52.085110]},"properties":{"marker-color":"#abd9e9","marker-size":"small","trace_point_index":0}},
    {"type":"Feature","geometry":{"type":"Point","coordinates":[5.151090,52.085331]},"properties":{"marker-color":"#abd9e9","marker-size":"small","trace_point_index":1}},
    {"type":"Feature","geometry":{"type":"Point","coordinates":[5.151000,52.085388]},"properties":{"marker-color":"#abd9e9","marker-size":"small","trace_point_index":2}},
    {"type":"Feature","geometry":{"type":"Point","coordinates":[5.150851,52.085110]},"properties":{"marker-color":"#2c7bb6","marker-size":"medium","matched_point_index":0,"matched_point_type":"matched","edge_index":0,"distance_along_edge":0.295,"distance_from_trace_point":0.097}},
    {"type":"Feature","geometry":{"type":"Point","coordinates":[5.151000,52.085323]},"properties":{"marker-color":"#2c7bb6","marker-size":"medium","matched_point_index":1,"matched_point_type":"matched","edge_index":1,"distance_along_edge":0.152,"distance_from_trace_point":6.149}},
    {"type":"Feature","geometry":{"type":"Point","coordinates":[5.150990,52.085388]},"properties":{"marker-color":"#2c7bb6","marker-size":"medium","matched_point_index":2,"matched_point_type":"matched","edge_index":1,"distance_along_edge":0.296,"distance_from_trace_point":0.713}}
    ]}
   */
  std::vector<std::string> names;
  for (const auto& edge : matched.get_child("edges"))
    for (const auto& name : edge.second.get_child("names"))
      names.push_back(name.second.get_value<std::string>());
  if (names != std::vector<std::string>{"Louis Saalbornlaan", "Cor Ruyslaan"}) {
    std::string streets;
    for (const auto& n : names)
      streets += n + ", ";
    throw std::logic_error("The most obvious result is stay left but got: " + streets);
  }
  if (matched.get<float>("confidence_score") != 1.0f)
    throw std::logic_error("Confidence of the first result is always 1");

  /*** Alternate path - right at the fork
    {"type":"FeatureCollection","features":[
    {"type":"Feature","geometry":{"type":"Point","coordinates":[5.150850,52.085110]},"properties":{"marker-color":"#abd9e9","marker-size":"small","trace_point_index":0}},
    {"type":"Feature","geometry":{"type":"Point","coordinates":[5.151090,52.085331]},"properties":{"marker-color":"#abd9e9","marker-size":"small","trace_point_index":1}},
    {"type":"Feature","geometry":{"type":"Point","coordinates":[5.151000,52.085388]},"properties":{"marker-color":"#abd9e9","marker-size":"small","trace_point_index":2}},
    {"type":"Feature","geometry":{"type":"Point","coordinates":[5.150851,52.085110]},"properties":{"marker-color":"#2c7bb6","marker-size":"medium","matched_point_index":0,"matched_point_type":"matched","edge_index":0,"distance_along_edge":0.295,"distance_from_trace_point":0.097}},
    {"type":"Feature","geometry":{"type":"Point","coordinates":[5.151095,52.085327]},"properties":{"marker-color":"#2c7bb6","marker-size":"medium","matched_point_index":1,"matched_point_type":"matched","edge_index":1,"distance_along_edge":0.254,"distance_from_trace_point":0.532}},
    {"type":"Feature","geometry":{"type":"Point","coordinates":[5.151106,52.085339]},"properties":{"marker-color":"#2c7bb6","marker-size":"medium","matched_point_index":2,"matched_point_type":"matched","edge_index":1,"distance_along_edge":0.293,"distance_from_trace_point":9.044}}
    ]}
   */
  names.clear();
  auto alternate = matched.get_child("alternate_paths").front().second;
  for (const auto& edge : alternate.get_child("edges"))
    for (const auto& name : edge.second.get_child("names"))
      names.push_back(name.second.get_value<std::string>());
  if (names != std::vector<std::string>{"Louis Saalbornlaan", "Louis Saalbornlaan"}) {
    std::string streets;
    for (const auto& n : names)
      streets += n + ", ";
    throw std::logic_error("The second most obvious result is stay right but got: " + streets);
  }
  if (alternate.get<float>("confidence_score") >= 1.0f)
    throw std::logic_error("Confidence of the second result is always less than 1");
  if (matched.get<float>("raw_score") >= alternate.get<float>("raw_score"))
    throw std::logic_error(
        "The raw score of the first result is always less than that of the second");
}

void test_topk_loop_alternate() {
  // tests a loop in the road
  tyr::actor_t actor(conf, true);
  auto matched = json_to_pt(actor.trace_attributes(
      R"({"costing":"auto","best_paths":2,"shape_match":"map_snap","shape":[
           {"lat":52.0886,"lon":5.1535,"accuracy":10},
           {"lat":52.088619,"lon":5.15315,"accuracy":20},
           {"lat":52.08855,"lon":5.152652,"accuracy":25},
           {"lat":52.0883,"lon":5.152183,"accuracy":20},
           {"lat":52.088062,"lon":5.151963,"accuracy":20}]})"));

  /*** Primary path - stay left on the same road
    {"type":"FeatureCollection","features":[
    {"type":"Feature","geometry":{"type":"Point","coordinates":[5.153500,52.088600]},"properties":{"marker-color":"#abd9e9","marker-size":"small","trace_point_index":0}},
    {"type":"Feature","geometry":{"type":"Point","coordinates":[5.153150,52.088619]},"properties":{"marker-color":"#abd9e9","marker-size":"small","trace_point_index":1}},
    {"type":"Feature","geometry":{"type":"Point","coordinates":[5.152652,52.088551]},"properties":{"marker-color":"#abd9e9","marker-size":"small","trace_point_index":2}},
    {"type":"Feature","geometry":{"type":"Point","coordinates":[5.152183,52.088299]},"properties":{"marker-color":"#abd9e9","marker-size":"small","trace_point_index":3}},
    {"type":"Feature","geometry":{"type":"Point","coordinates":[5.151963,52.088062]},"properties":{"marker-color":"#abd9e9","marker-size":"small","trace_point_index":4}},
    {"type":"Feature","geometry":{"type":"Point","coordinates":[5.153483,52.088573]},"properties":{"marker-color":"#2c7bb6","marker-size":"medium","matched_point_index":0,"matched_point_type":"matched","edge_index":0,"distance_along_edge":0.698,"distance_from_trace_point":3.174}},
    {"type":"Feature","geometry":{"type":"Point","coordinates":[5.153239,52.088531]},"properties":{"marker-color":"#2c7bb6","marker-size":"medium","matched_point_index":1,"matched_point_type":"matched","edge_index":2,"distance_along_edge":0.049,"distance_from_trace_point":11.437}},
    {"type":"Feature","geometry":{"type":"Point","coordinates":[5.152822,52.088379]},"properties":{"marker-color":"#2c7bb6","marker-size":"medium","matched_point_index":2,"matched_point_type":"matched","edge_index":4,"distance_along_edge":0.136,"distance_from_trace_point":22.209}},
    {"type":"Feature","geometry":{"type":"Point","coordinates":[5.152305,52.088184]},"properties":{"marker-color":"#2c7bb6","marker-size":"medium","matched_point_index":3,"matched_point_type":"matched","edge_index":5,"distance_along_edge":0.118,"distance_from_trace_point":15.111}},
    {"type":"Feature","geometry":{"type":"Point","coordinates":[5.151974,52.088051]},"properties":{"marker-color":"#2c7bb6","marker-size":"medium","matched_point_index":4,"matched_point_type":"matched","edge_index":5,"distance_along_edge":0.801,"distance_from_trace_point":1.468}}
    ]}
   */
  std::vector<std::string> names;
  for (const auto& edge : matched.get_child("edges"))
    for (const auto& name : edge.second.get_child("names"))
      names.push_back(name.second.get_value<std::string>());
  if (names != std::vector<std::string>{"Louis Bouwmeesterlaan", "Louis Bouwmeesterlaan",
                                        "Louis Bouwmeesterlaan", "Louis Bouwmeesterlaan",
                                        "Louis Bouwmeesterlaan", "Louis Bouwmeesterlaan"}) {
    std::string streets;
    for (const auto& n : names)
      streets += n + ", ";
    throw std::logic_error("The most obvious result is stay left on the same road - but got: " +
                           streets);
  }
  if (matched.get<float>("confidence_score") != 1.0f)
    throw std::logic_error("Confidence of the first result is always 1");

  /*** Alternate path - loop around to the right
    {"type":"FeatureCollection","features":[
    {"type":"Feature","geometry":{"type":"Point","coordinates":[5.153500,52.088600]},"properties":{"marker-color":"#abd9e9","marker-size":"small","trace_point_index":0}},
    {"type":"Feature","geometry":{"type":"Point","coordinates":[5.153150,52.088619]},"properties":{"marker-color":"#abd9e9","marker-size":"small","trace_point_index":1}},
    {"type":"Feature","geometry":{"type":"Point","coordinates":[5.152652,52.088551]},"properties":{"marker-color":"#abd9e9","marker-size":"small","trace_point_index":2}},
    {"type":"Feature","geometry":{"type":"Point","coordinates":[5.152183,52.088299]},"properties":{"marker-color":"#abd9e9","marker-size":"small","trace_point_index":3}},
    {"type":"Feature","geometry":{"type":"Point","coordinates":[5.151963,52.088062]},"properties":{"marker-color":"#abd9e9","marker-size":"small","trace_point_index":4}},
    {"type":"Feature","geometry":{"type":"Point","coordinates":[5.153483,52.088573]},"properties":{"marker-color":"#2c7bb6","marker-size":"medium","matched_point_index":0,"matched_point_type":"matched","edge_index":0,"distance_along_edge":0.698,"distance_from_trace_point":3.174}},
    {"type":"Feature","geometry":{"type":"Point","coordinates":[5.153173,52.088627]},"properties":{"marker-color":"#2c7bb6","marker-size":"medium","matched_point_index":1,"matched_point_type":"matched","edge_index":2,"distance_along_edge":0.308,"distance_from_trace_point":1.769}},
    {"type":"Feature","geometry":{"type":"Point","coordinates":[5.152542,52.088661]},"properties":{"marker-color":"#2c7bb6","marker-size":"medium","matched_point_index":2,"matched_point_type":"matched","edge_index":4,"distance_along_edge":0.183,"distance_from_trace_point":14.339}},
    {"type":"Feature","geometry":{"type":"Point","coordinates":[5.152305,52.088184]},"properties":{"marker-color":"#2c7bb6","marker-size":"medium","matched_point_index":3,"matched_point_type":"matched","edge_index":6,"distance_along_edge":0.118,"distance_from_trace_point":15.111}},
    {"type":"Feature","geometry":{"type":"Point","coordinates":[5.151974,52.088051]},"properties":{"marker-color":"#2c7bb6","marker-size":"medium","matched_point_index":4,"matched_point_type":"matched","edge_index":6,"distance_along_edge":0.801,"distance_from_trace_point":1.468}}
    ]}
   */
  names.clear();
  auto alternate = matched.get_child("alternate_paths").front().second;
  for (const auto& edge : alternate.get_child("edges"))
    for (const auto& name : edge.second.get_child("names"))
      names.push_back(name.second.get_value<std::string>());
  if (names != std::vector<std::string>{"Louis Bouwmeesterlaan", "Louis Bouwmeesterlaan",
                                        "Eduard Verkadelaan", "Eduard Verkadelaan",
                                        "Eduard Verkadelaan", "Eduard Verkadelaan",
                                        "Louis Bouwmeesterlaan"}) {
    std::string streets;
    for (const auto& n : names)
      streets += n + ", ";
    throw std::logic_error("The second most obvious result is loop around to the right - but got: " +
                           streets);
  }
  if (alternate.get<float>("confidence_score") >= 1.0f)
    throw std::logic_error("Confidence of the second result is always less than 1");
  if (matched.get<float>("raw_score") >= alternate.get<float>("raw_score"))
    throw std::logic_error(
        "The raw score of the first result is always less than that of the second");
}

void test_topk_frontage_alternate() {
  // tests a parallel frontage road
  tyr::actor_t actor(conf, true);
  auto matched = json_to_pt(actor.trace_attributes(
      R"({"costing":"auto","best_paths":2,"shape_match":"map_snap","shape":[
           {"lat":52.07956040090567,"lon":5.138160288333893,"accuracy":10,"time":2},
           {"lat":52.07957358807355,"lon":5.138508975505829,"accuracy":10,"time":4},
           {"lat":52.07959666560798,"lon":5.138905942440034,"accuracy":10,"time":6},
           {"lat":52.0796213915245,"lon":5.139262676239015,"accuracy":10,"time":8},
           {"lat":52.079637875461195,"lon":5.139581859111787,"accuracy":10,"time":10},
           {"lat":52.07964776582031,"lon":5.139828622341157,"accuracy":10,"time":12},
           {"lat":52.07985600778458,"lon":5.1404121782302865,"accuracy":10,"time":14}]})"));

  /*** Primary path - use main road
    {"type":"FeatureCollection","features":[
    {"type":"Feature","geometry":{"type":"Point","coordinates":[5.138160,52.079559]},"properties":{"marker-color":"#abd9e9","marker-size":"small","trace_point_index":0}},
    {"type":"Feature","geometry":{"type":"Point","coordinates":[5.138509,52.079575]},"properties":{"marker-color":"#abd9e9","marker-size":"small","trace_point_index":1}},
    {"type":"Feature","geometry":{"type":"Point","coordinates":[5.138906,52.079597]},"properties":{"marker-color":"#abd9e9","marker-size":"small","trace_point_index":2}},
    {"type":"Feature","geometry":{"type":"Point","coordinates":[5.139263,52.079620]},"properties":{"marker-color":"#abd9e9","marker-size":"small","trace_point_index":3}},
    {"type":"Feature","geometry":{"type":"Point","coordinates":[5.139582,52.079639]},"properties":{"marker-color":"#abd9e9","marker-size":"small","trace_point_index":4}},
    {"type":"Feature","geometry":{"type":"Point","coordinates":[5.139829,52.079647]},"properties":{"marker-color":"#abd9e9","marker-size":"small","trace_point_index":5}},
    {"type":"Feature","geometry":{"type":"Point","coordinates":[5.140212,52.079655]},"properties":{"marker-color":"#abd9e9","marker-size":"small","trace_point_index":6}},
    {"type":"Feature","geometry":{"type":"Point","coordinates":[5.138153,52.079605]},"properties":{"marker-color":"#2c7bb6","marker-size":"medium","matched_point_index":0,"matched_point_type":"matched","edge_index":0,"distance_along_edge":0.254,"distance_from_trace_point":5.085}},
    {"type":"Feature","geometry":{"type":"Point","coordinates":[5.138501,52.079624]},"properties":{"marker-color":"#2c7bb6","marker-size":"medium","matched_point_index":1,"matched_point_type":"matched","edge_index":0,"distance_along_edge":0.385,"distance_from_trace_point":5.511}},
    {"type":"Feature","geometry":{"type":"Point","coordinates":[5.138898,52.079647]},"properties":{"marker-color":"#2c7bb6","marker-size":"medium","matched_point_index":2,"matched_point_type":"matched","edge_index":0,"distance_along_edge":0.534,"distance_from_trace_point":5.511}},
    {"type":"Feature","geometry":{"type":"Point","coordinates":[5.139255,52.079670]},"properties":{"marker-color":"#2c7bb6","marker-size":"medium","matched_point_index":3,"matched_point_type":"matched","edge_index":0,"distance_along_edge":0.668,"distance_from_trace_point":5.511}},
    {"type":"Feature","geometry":{"type":"Point","coordinates":[5.139574,52.079689]},"properties":{"marker-color":"#2c7bb6","marker-size":"medium","matched_point_index":4,"matched_point_type":"matched","edge_index":0,"distance_along_edge":0.788,"distance_from_trace_point":5.511}},
    {"type":"Feature","geometry":{"type":"Point","coordinates":[5.139820,52.079704]},"properties":{"marker-color":"#2c7bb6","marker-size":"medium","matched_point_index":5,"matched_point_type":"matched","edge_index":0,"distance_along_edge":0.881,"distance_from_trace_point":6.357}},
    {"type":"Feature","geometry":{"type":"Point","coordinates":[5.140204,52.079727]},"properties":{"marker-color":"#2c7bb6","marker-size":"medium","matched_point_index":6,"matched_point_type":"matched","edge_index":1,"distance_along_edge":0.070,"distance_from_trace_point":8.033}}
    ]}
   */
  std::vector<std::string> names;
  for (const auto& edge : matched.get_child("edges"))
    for (const auto& name : edge.second.get_child("names"))
      names.push_back(name.second.get_value<std::string>());
  if (names != std::vector<std::string>{"Rubenslaan", "Rubenslaan"}) {
    std::string streets;
    for (const auto& n : names)
      streets += n + ", ";
    throw std::logic_error("The most obvious result is stay straight on the same road - but got: " +
                           streets);
  }
  if (matched.get<float>("confidence_score") != 1.0f)
    throw std::logic_error("Confidence of the first result is always 1");

  /*** Alternate path - use one way frontage road
    {"type":"FeatureCollection","features":[
    {"type":"Feature","geometry":{"type":"Point","coordinates":[5.138160,52.079559]},"properties":{"marker-color":"#abd9e9","marker-size":"small","trace_point_index":0}},
    {"type":"Feature","geometry":{"type":"Point","coordinates":[5.138509,52.079575]},"properties":{"marker-color":"#abd9e9","marker-size":"small","trace_point_index":1}},
    {"type":"Feature","geometry":{"type":"Point","coordinates":[5.138906,52.079597]},"properties":{"marker-color":"#abd9e9","marker-size":"small","trace_point_index":2}},
    {"type":"Feature","geometry":{"type":"Point","coordinates":[5.139263,52.079620]},"properties":{"marker-color":"#abd9e9","marker-size":"small","trace_point_index":3}},
    {"type":"Feature","geometry":{"type":"Point","coordinates":[5.139582,52.079639]},"properties":{"marker-color":"#abd9e9","marker-size":"small","trace_point_index":4}},
    {"type":"Feature","geometry":{"type":"Point","coordinates":[5.139829,52.079647]},"properties":{"marker-color":"#abd9e9","marker-size":"small","trace_point_index":5}},
    {"type":"Feature","geometry":{"type":"Point","coordinates":[5.140212,52.079655]},"properties":{"marker-color":"#abd9e9","marker-size":"small","trace_point_index":6}},
    {"type":"Feature","geometry":{"type":"Point","coordinates":[5.138169,52.079498]},"properties":{"marker-color":"#2c7bb6","marker-size":"medium","matched_point_index":0,"matched_point_type":"matched","edge_index":0,"distance_along_edge":0.223,"distance_from_trace_point":6.774}},
    {"type":"Feature","geometry":{"type":"Point","coordinates":[5.138517,52.079517]},"properties":{"marker-color":"#2c7bb6","marker-size":"medium","matched_point_index":1,"matched_point_type":"matched","edge_index":0,"distance_along_edge":0.369,"distance_from_trace_point":6.351}},
    {"type":"Feature","geometry":{"type":"Point","coordinates":[5.138914,52.079540]},"properties":{"marker-color":"#2c7bb6","marker-size":"medium","matched_point_index":2,"matched_point_type":"matched","edge_index":0,"distance_along_edge":0.536,"distance_from_trace_point":6.351}},
    {"type":"Feature","geometry":{"type":"Point","coordinates":[5.139271,52.079559]},"properties":{"marker-color":"#2c7bb6","marker-size":"medium","matched_point_index":3,"matched_point_type":"matched","edge_index":0,"distance_along_edge":0.686,"distance_from_trace_point":6.774}},
    {"type":"Feature","geometry":{"type":"Point","coordinates":[5.139591,52.079575]},"properties":{"marker-color":"#2c7bb6","marker-size":"medium","matched_point_index":4,"matched_point_type":"matched","edge_index":0,"distance_along_edge":0.821,"distance_from_trace_point":7.197}},
    {"type":"Feature","geometry":{"type":"Point","coordinates":[5.139837,52.079586]},"properties":{"marker-color":"#2c7bb6","marker-size":"medium","matched_point_index":5,"matched_point_type":"matched","edge_index":0,"distance_along_edge":0.924,"distance_from_trace_point":6.771}},
    {"type":"Feature","geometry":{"type":"Point","coordinates":[5.140018,52.079597]},"properties":{"marker-color":"#2c7bb6","marker-size":"medium","matched_point_index":6,"matched_point_type":"matched","edge_index":0,"distance_along_edge":1.000,"distance_from_trace_point":14.626}}
    ]}
   */
  names.clear();
  auto alternate = matched.get_child("alternate_paths").front().second;
  for (const auto& edge : alternate.get_child("edges")) {
    const auto json_names = edge.second.get_child_optional("names");
    if (json_names) {
      for (const auto& name : json_names.get())
        names.push_back(name.second.get_value<std::string>());
    } else {
      names.push_back("<empty>");
    }
  }
  if (names != std::vector<std::string>{"Rubenslaan", "Rubenslaan", "Rubenslaan"}) {
    std::string streets;
    for (const auto& n : names)
      streets += n + ", ";
    throw std::logic_error(
        "The second most obvious result is frontage road to the right - but got: " + streets);
  }
  if (alternate.get<float>("confidence_score") >= 1.0f)
    throw std::logic_error("Confidence of the second result is always less than 1");
  if (matched.get<float>("raw_score") >= alternate.get<float>("raw_score"))
    throw std::logic_error(
        "The raw score of the first result is always less than that of the second");
}

void test_now_matches() {
  tyr::actor_t actor(conf, true);

  // once with map matching
  std::string test_case =
      R"({"date_time":{"type":0},"shape_match":"map_snap","costing":"auto",
         "encoded_polyline":"oeyjbBqfjwHeO~M}x@`u@wDmh@oCcd@sAiVcAaKe@cBaNe[u^qg@qH`u@cL{Tmr@c{AtTu_@xVsd@"})";
  auto route_json = actor.trace_route(test_case);

  // again with walking
  auto route = json_to_pt(route_json);
  auto encoded_shape = route.get_child("trip.legs").front().second.get<std::string>("shape");
  test_case =
      R"({"date_time":{"type":0},"shape_match":"edge_walk","costing":"auto","encoded_polyline":")" +
      json_escape(encoded_shape) + "\"}";
  actor.trace_route(test_case);
}

void test_leg_duration_trimming() {
  std::vector<std::string> test_cases = {
        R"({"costing":"auto","format":"osrm","shape_match":"map_snap","shape":[
          {"lat": 52.0957652, "lon": 5.1101366, "type": "break"},
          {"lat": 52.0959457, "lon": 5.1106847, "type": "break"},
          {"lat": 52.0962535, "lon": 5.1116988, "type": "break"}]})",
        R"({"costing":"auto","format":"osrm","shape_match":"map_snap","shape":[
          {"lat": 52.0826293, "lon": 5.1267623, "type": "break"},
          {"lat": 52.0835867, "lon": 5.1276355, "type": "break"},
          {"lat": 52.0837127, "lon": 5.1277763, "type": "break"},
          {"lat": 52.0839615, "lon": 5.1280204, "type": "break"},
          {"lat": 52.0841756, "lon": 5.1282906, "type": "break"}]})",
        R"({"costing":"auto","format":"osrm","shape_match":"map_snap","shape":[
          {"lat": 52.0609108, "lon": 5.0924059, "type": "break"},
          {"lat": 52.0605926, "lon": 5.0962937, "type": "break"},
          {"lat": 52.0604866, "lon": 5.0975675, "type": "break"},
          {"lat": 52.0601766, "lon": 5.1005663, "type": "break"}]})"};

  std::unordered_set<float> leg_durations;
  tyr::actor_t actor(conf, true);
  for (size_t i = 0; i < test_cases.size(); ++i) {
    auto matched = json_to_pt(actor.trace_route(test_cases[i]));
    const auto& trips = matched.get_child(("matchings"));
    for (const auto& trip : trips) {
      leg_durations.clear();
      for (const auto& leg : trip.second.get_child("legs")) {
        double duration = leg.second.get<float>("duration");
        auto iter = leg_durations.insert(duration);
        if (!iter.second) {
          throw std::logic_error{"leg duration not trimmed correctly"};
        }
      }
    }
  }
}
} // namespace

int main(int argc, char* argv[]) {
  test::suite suite("map matcher");
  midgard::logging::Configure({{"type", ""}}); // silence logs
  midgard::logging::Configure({{"type", ""}}); // silence logs
  if (argc > 1)
    seed = std::stoi(argv[1]);
  if (argc > 2)
    bound = std::stoi(argv[2]);

  suite.test(TEST_CASE(test32bit));

  suite.test(TEST_CASE(test_matcher));

  suite.test(TEST_CASE(test_trace_route_breaks));

  suite.test(TEST_CASE(test_disconnected_edges_expect_no_route));

  suite.test(TEST_CASE(test_edges_discontinuity_with_multi_routes));

  suite.test(TEST_CASE(test_distance_only));

  suite.test(TEST_CASE(test_time_rejection));

  suite.test(TEST_CASE(test_trace_route_edge_walk_expected_error_code));

  suite.test(TEST_CASE(test_trace_route_map_snap_expected_error_code));

  suite.test(TEST_CASE(test_trace_attributes_edge_walk_expected_error_code));

  suite.test(TEST_CASE(test_trace_attributes_map_snap_expected_error_code));

  suite.test(TEST_CASE(test_topk_validate));

  suite.test(TEST_CASE(test_topk_fork_alternate));

  suite.test(TEST_CASE(test_topk_loop_alternate));

  suite.test(TEST_CASE(test_topk_frontage_alternate));

  suite.test(TEST_CASE(test_now_matches));

<<<<<<< HEAD
  suite.test(TEST_CASE(test_leg_duration_trimming));
=======
  suite.test(TEST_CASE(test_matching_indices_and_waypoint_indices));
>>>>>>> 753dfa16

  return suite.tear_down();
}<|MERGE_RESOLUTION|>--- conflicted
+++ resolved
@@ -987,12 +987,10 @@
   suite.test(TEST_CASE(test_topk_frontage_alternate));
 
   suite.test(TEST_CASE(test_now_matches));
-
-<<<<<<< HEAD
+  
   suite.test(TEST_CASE(test_leg_duration_trimming));
-=======
+
   suite.test(TEST_CASE(test_matching_indices_and_waypoint_indices));
->>>>>>> 753dfa16
-
+  
   return suite.tear_down();
 }