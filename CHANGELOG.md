--- conflicted
+++ resolved
@@ -92,11 +92,8 @@
    * ADDED: The ability to allow immediate uturns at trace points in a map matching request [#2380](https://github.com/valhalla/valhalla/pull/2380)
    * ADDED: Add utility functions to Signs. [#2390](https://github.com/valhalla/valhalla/pull/2390)
    * ADDED: Unified time tracking for all algorithms that support time-based graph expansion. [#2278](https://github.com/valhalla/valhalla/pull/2278)
-<<<<<<< HEAD
+   * ADDED: Add rail_ferry use and costing. [#2408](https://github.com/valhalla/valhalla/pull/2408)
    * ADDED: Support for 64bit osm node ids in parsing stage of tile building [#2415](https://github.com/valhalla/valhalla/pull/2415)
-=======
-   * ADDED: Add rail_ferry use and costing. [#2408](https://github.com/valhalla/valhalla/pull/2408)
->>>>>>> a5eec720
 
 ## Release Date: 2019-11-21 Valhalla 3.0.9
 * **Bug Fix**
